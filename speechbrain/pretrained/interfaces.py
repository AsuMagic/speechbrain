"""Defines interfaces for simple inference with pretrained models

Authors:
 * Aku Rouhe 2021
 * Peter Plantinga 2021
 * Loren Lugosch 2020
 * Mirco Ravanelli 2020
 * Titouan Parcollet 2021
 * Abdel Heba 2021
"""
<<<<<<< HEAD
import logging
=======
import hashlib
>>>>>>> 184ff646
import sys
import speechbrain
import torch
import torchaudio
from types import SimpleNamespace
from torch.nn import SyncBatchNorm
from torch.nn import DataParallel as DP
from hyperpyyaml import load_hyperpyyaml
from speechbrain.pretrained.fetching import fetch
from speechbrain.dataio.preprocess import AudioNormalizer
import torch.nn.functional as F
from torch.nn.parallel import DistributedDataParallel as DDP
from speechbrain.utils.data_utils import split_path
from speechbrain.utils.distributed import run_on_main
from speechbrain.dataio.batch import PaddedBatch, PaddedData
from speechbrain.utils.data_pipeline import DataPipeline
from speechbrain.utils.callchains import lengths_arg_exists
from speechbrain.utils.superpowers import import_from_path

logger = logging.getLogger(__name__)


def foreign_class(
    source,
    hparams_file="hyperparams.yaml",
    pymodule_file="custom.py",
    classname="CustomInterface",
    overrides={},
    savedir=None,
    use_auth_token=False,
    **kwargs,
):
    """Fetch and load an interface from an outside source

    The source can be a location on the filesystem or online/huggingface

    The pymodule file should contain a class with the given classname. An
    instance of that class is returned. The idea is to have a custom Pretrained
    subclass in the file. The pymodule file is also added to the python path
    before the Hyperparams YAML file is loaded, so it can contain any custom
    implementations that are needed.

    The hyperparams file should contain a "modules" key, which is a
    dictionary of torch modules used for computation.

    The hyperparams file should contain a "pretrainer" key, which is a
    speechbrain.utils.parameter_transfer.Pretrainer

    Arguments
    ---------
    source : str
        The location to use for finding the model. See
        ``speechbrain.pretrained.fetching.fetch`` for details.
    hparams_file : str
        The name of the hyperparameters file to use for constructing
        the modules necessary for inference. Must contain two keys:
        "modules" and "pretrainer", as described.
    pymodule_file : str
        The name of the Python file that should be fetched.
    classname : str
        The name of the Class, of which an instance is created and returned
    overrides : dict
        Any changes to make to the hparams file when it is loaded.
    savedir : str or Path
        Where to put the pretraining material. If not given, will use
        ./pretrained_models/<class-name>-hash(source).
    use_auth_token : bool (default: False)
        If true Hugginface's auth_token will be used to load private models from the HuggingFace Hub,
        default is False because majority of models are public.

    Returns
    -------
    object
        An instance of a class with the given classname from the given pymodule file.
    """
    if savedir is None:
        savedir = f"./pretrained_models/{classname}-{hashlib.md5(source.encode('UTF-8', errors='replace')).hexdigest()}"
    hparams_local_path = fetch(hparams_file, source, savedir, use_auth_token)
    pymodule_local_path = fetch(pymodule_file, source, savedir, use_auth_token)
    sys.path.append(str(pymodule_local_path.parent))

    # Load the modules:
    with open(hparams_local_path) as fin:
        hparams = load_hyperpyyaml(fin, overrides)

    # Pretraining:
    pretrainer = hparams["pretrainer"]
    pretrainer.set_collect_in(savedir)
    # For distributed setups, have this here:
    run_on_main(pretrainer.collect_files, kwargs={"default_source": source})
    # Load on the CPU. Later the params can be moved elsewhere by specifying
    # run_opts={"device": ...}
    pretrainer.load_collected(device="cpu")

    # Import class and create instance
    module = import_from_path(pymodule_local_path)
    cls = getattr(module, classname)
    return cls(modules=hparams["modules"], hparams=hparams, **kwargs)


class Pretrained(torch.nn.Module):
    """Takes a trained model and makes predictions on new data.

    This is a base class which handles some common boilerplate.
    It intentionally has an interface similar to ``Brain`` - these base
    classes handle similar things.

    Subclasses of Pretrained should implement the actual logic of how
    the pretrained system runs, and add methods with descriptive names
    (e.g. transcribe_file() for ASR).

    Pretrained is a torch.nn.Module so that methods like .to() or .eval() can
    work. Subclasses should provide a suitable forward() implementation: by
    convention, it should be a method that takes a batch of audio signals and
    runs the full model (as applicable).

    Arguments
    ---------
    modules : dict of str:torch.nn.Module pairs
        The Torch modules that make up the learned system. These can be treated
        in special ways (put on the right device, frozen, etc.). These are available
        as attributes under ``self.mods``, like self.mods.model(x)
    hparams : dict
        Each key:value pair should consist of a string key and a hyperparameter
        that is used within the overridden methods. These will
        be accessible via an ``hparams`` attribute, using "dot" notation:
        e.g., self.hparams.model(x).
    run_opts : dict
        Options parsed from command line. See ``speechbrain.parse_arguments()``.
        List that are supported here:
         * device
         * data_parallel_count
         * data_parallel_backend
         * distributed_launch
         * distributed_backend
         * jit_module_keys
    freeze_params : bool
        To freeze (requires_grad=False) parameters or not. Normally in inference
        you want to freeze the params. Also calls .eval() on all modules.
    """

    HPARAMS_NEEDED = []
    MODULES_NEEDED = []

    def __init__(
        self, modules=None, hparams=None, run_opts=None, freeze_params=True
    ):
        super().__init__()
        # Arguments passed via the run opts dictionary. Set a limited
        # number of these, since some don't apply to inference.
        run_opt_defaults = {
            "device": "cpu",
            "data_parallel_count": -1,
            "data_parallel_backend": False,
            "distributed_launch": False,
            "distributed_backend": "nccl",
            "jit_module_keys": None,
        }
        for arg, default in run_opt_defaults.items():
            if run_opts is not None and arg in run_opts:
                setattr(self, arg, run_opts[arg])
            else:
                # If any arg from run_opt_defaults exist in hparams and
                # not in command line args "run_opts"
                if hparams is not None and arg in hparams:
                    setattr(self, arg, hparams[arg])
                else:
                    setattr(self, arg, default)

        # Put modules on the right device, accessible with dot notation
        self.mods = torch.nn.ModuleDict(modules)
        for mod in self.mods:
            self.mods[mod].to(self.device)

            if mod not in modules:
                raise ValueError(f"Need modules['{mod}']")

        # Check MODULES_NEEDED and HPARAMS_NEEDED and
        # make hyperparams available with dot notation
        if self.HPARAMS_NEEDED and hparams is None:
            raise ValueError("Need to provide hparams dict.")
        if hparams is not None:
            # Also first check that all required params are found:
            for hp in self.HPARAMS_NEEDED:
                if hp not in hparams:
                    raise ValueError(f"Need hparams['{hp}']")
            self.hparams = SimpleNamespace(**hparams)

        # Prepare modules for computation, e.g. jit
        self._prepare_modules(freeze_params)

        # Audio normalization
        self.audio_normalizer = hparams.get(
            "audio_normalizer", AudioNormalizer()
        )

    def _prepare_modules(self, freeze_params):
        """Prepare modules for computation, e.g. jit.

        Arguments
        ---------
        freeze_params : bool
            Whether to freeze the parameters and call ``eval()``.
        """

        # Make jit-able
        self._compile_jit()
        self._wrap_distributed()

        # If we don't want to backprop, freeze the pretrained parameters
        if freeze_params:
            self.mods.eval()
            for p in self.mods.parameters():
                p.requires_grad = False

    def load_audio(self, path, savedir="."):
        """Load an audio file with this model"s input spec

        When using a speech model, it is important to use the same type of data,
        as was used to train the model. This means for example using the same
        sampling rate and number of channels. It is, however, possible to
        convert a file from a higher sampling rate to a lower one (downsampling).
        Similarly, it is simple to downmix a stereo file to mono.
        The path can be a local path, a web url, or a link to a huggingface repo.
        """
        source, fl = split_path(path)
        path = fetch(fl, source=source, savedir=savedir)
        signal, sr = torchaudio.load(str(path), channels_first=False)
        return self.audio_normalizer(signal, sr)

    def _compile_jit(self):
        """Compile requested modules with ``torch.jit.script``."""
        if self.jit_module_keys is None:
            return

        for name in self.jit_module_keys:
            if name not in self.mods:
                raise ValueError(
                    "module " + name + " cannot be jit compiled because "
                    "it is not defined in your hparams file."
                )
            module = torch.jit.script(self.mods[name])
            self.mods[name] = module.to(self.device)

    def _wrap_distributed(self):
        """Wrap modules with distributed wrapper when requested."""
        if not self.distributed_launch and not self.data_parallel_backend:
            return
        elif self.distributed_launch:
            for name, module in self.mods.items():
                if any(p.requires_grad for p in module.parameters()):
                    # for ddp, all module must run on same GPU
                    module = SyncBatchNorm.convert_sync_batchnorm(module)
                    module = DDP(module, device_ids=[self.device])
                    self.mods[name] = module
        else:
            # data_parallel_backend
            for name, module in self.mods.items():
                if any(p.requires_grad for p in module.parameters()):
                    # if distributed_count = -1 then use all gpus
                    # otherwise, specify the set of gpu to use
                    if self.data_parallel_count == -1:
                        module = DP(module)
                    else:
                        module = DP(
                            module, [i for i in range(self.data_parallel_count)]
                        )
                    self.mods[name] = module

    @classmethod
    def from_hparams(
        cls,
        source,
        hparams_file="hyperparams.yaml",
        pymodule_file="custom.py",
        overrides={},
        savedir=None,
        use_auth_token=False,
        **kwargs,
    ):
        """Fetch and load based from outside source based on HyperPyYAML file

        The source can be a location on the filesystem or online/huggingface

        You can use the pymodule_file to include any custom implementations
        that are needed: if that file exists, then its location is added to
        sys.path before Hyperparams YAML is loaded, so it can be referenced
        in the YAML.

        The hyperparams file should contain a "modules" key, which is a
        dictionary of torch modules used for computation.

        The hyperparams file should contain a "pretrainer" key, which is a
        speechbrain.utils.parameter_transfer.Pretrainer

        Arguments
        ---------
        source : str
            The location to use for finding the model. See
            ``speechbrain.pretrained.fetching.fetch`` for details.
        hparams_file : str
            The name of the hyperparameters file to use for constructing
            the modules necessary for inference. Must contain two keys:
            "modules" and "pretrainer", as described.
        pymodule_file : str
            A Python file can be fetched. This allows any custom
            implementations to be included. The file's location is added to
            sys.path before the hyperparams YAML file is loaded, so it can be
            referenced in YAML.
            This is optional, but has a default: "custom.py". If the default
            file is not found, this is simply ignored, but if you give a
            different filename, then this will raise in case the file is not
            found.
        overrides : dict
            Any changes to make to the hparams file when it is loaded.
        savedir : str or Path
            Where to put the pretraining material. If not given, will use
            ./pretrained_models/<class-name>-hash(source).
        use_auth_token : bool (default: False)
            If true Hugginface's auth_token will be used to load private models from the HuggingFace Hub,
            default is False because majority of models are public.
        """
        if savedir is None:
            clsname = cls.__name__
            savedir = f"./pretrained_models/{clsname}-{hashlib.md5(source.encode('UTF-8', errors='replace')).hexdigest()}"
        hparams_local_path = fetch(
            hparams_file, source, savedir, use_auth_token
        )
        try:
            pymodule_local_path = fetch(
                pymodule_file, source, savedir, use_auth_token
            )
            sys.path.append(str(pymodule_local_path.parent))
        except ValueError:
            if pymodule_file == "custom.py":
                # The optional custom Python module file did not exist
                # and had the default name
                pass
            else:
                # Custom Python module file not found, but some other
                # filename than the default was given.
                raise

        # Load the modules:
        with open(hparams_local_path) as fin:
            hparams = load_hyperpyyaml(fin, overrides)

        # Pretraining:
        pretrainer = hparams["pretrainer"]
        pretrainer.set_collect_in(savedir)
        # For distributed setups, have this here:
        run_on_main(pretrainer.collect_files, kwargs={"default_source": source})
        # Load on the CPU. Later the params can be moved elsewhere by specifying
        # run_opts={"device": ...}
        pretrainer.load_collected(device="cpu")

        # Now return the system
        return cls(hparams["modules"], hparams, **kwargs)


class EndToEndSLU(Pretrained):
    """A end-to-end SLU model.

    The class can be used either to run only the encoder (encode()) to extract
    features or to run the entire model (decode()) to map the speech to its semantics.

    Example
    -------
    >>> from speechbrain.pretrained import EndToEndSLU
    >>> tmpdir = getfixture("tmpdir")
    >>> slu_model = EndToEndSLU.from_hparams(
    ...     source="speechbrain/slu-timers-and-such-direct-librispeech-asr",
    ...     savedir=tmpdir,
    ... )
    >>> slu_model.decode_file("samples/audio_samples/example6.wav")
    "{'intent': 'SimpleMath', 'slots': {'number1': 37.67, 'number2': 75.7, 'op': ' minus '}}"
    """

    HPARAMS_NEEDED = ["tokenizer", "asr_model_source"]
    MODULES_NEEDED = ["slu_enc", "beam_searcher"]

    def __init__(self, *args, **kwargs):
        super().__init__(*args, **kwargs)
        self.tokenizer = self.hparams.tokenizer
        self.asr_model = EncoderDecoderASR.from_hparams(
            source=self.hparams.asr_model_source,
            run_opts={"device": self.device},
        )

    def decode_file(self, path):
        """Maps the given audio file to a string representing the
        semantic dictionary for the utterance.

        Arguments
        ---------
        path : str
            Path to audio file to decode.

        Returns
        -------
        str
            The predicted semantics.
        """
        waveform = self.load_audio(path)
        waveform = waveform.to(self.device)
        # Fake a batch:
        batch = waveform.unsqueeze(0)
        rel_length = torch.tensor([1.0])
        predicted_words, predicted_tokens = self.decode_batch(batch, rel_length)
        return predicted_words[0]

    def encode_batch(self, wavs, wav_lens):
        """Encodes the input audio into a sequence of hidden states

        Arguments
        ---------
        wavs : torch.tensor
            Batch of waveforms [batch, time, channels] or [batch, time]
            depending on the model.
        wav_lens : torch.tensor
            Lengths of the waveforms relative to the longest one in the
            batch, tensor of shape [batch]. The longest one should have
            relative length 1.0 and others len(waveform) / max_length.
            Used for ignoring padding.

        Returns
        -------
        torch.tensor
            The encoded batch
        """
        wavs = wavs.float()
        wavs, wav_lens = wavs.to(self.device), wav_lens.to(self.device)
        ASR_encoder_out = self.asr_model.encode_batch(wavs.detach(), wav_lens)
        encoder_out = self.mods.slu_enc(ASR_encoder_out)
        return encoder_out

    def decode_batch(self, wavs, wav_lens):
        """Maps the input audio to its semantics

        Arguments
        ---------
        wavs : torch.tensor
            Batch of waveforms [batch, time, channels] or [batch, time]
            depending on the model.
        wav_lens : torch.tensor
            Lengths of the waveforms relative to the longest one in the
            batch, tensor of shape [batch]. The longest one should have
            relative length 1.0 and others len(waveform) / max_length.
            Used for ignoring padding.

        Returns
        -------
        list
            Each waveform in the batch decoded.
        tensor
            Each predicted token id.
        """
        with torch.no_grad():
            wavs, wav_lens = wavs.to(self.device), wav_lens.to(self.device)
            encoder_out = self.encode_batch(wavs, wav_lens)
            predicted_tokens, scores = self.mods.beam_searcher(
                encoder_out, wav_lens
            )
            predicted_words = [
                self.tokenizer.decode_ids(token_seq)
                for token_seq in predicted_tokens
            ]
        return predicted_words, predicted_tokens

    def forward(self, wavs, wav_lens):
        """Runs full decoding - note: no gradients through decoding"""
        return self.decode_batch(wavs, wav_lens)


class EncoderDecoderASR(Pretrained):
    """A ready-to-use Encoder-Decoder ASR model

    The class can be used either to run only the encoder (encode()) to extract
    features or to run the entire encoder-decoder model
    (transcribe()) to transcribe speech. The given YAML must contains the fields
    specified in the *_NEEDED[] lists.

    Example
    -------
    >>> from speechbrain.pretrained import EncoderDecoderASR
    >>> tmpdir = getfixture("tmpdir")
    >>> asr_model = EncoderDecoderASR.from_hparams(
    ...     source="speechbrain/asr-crdnn-rnnlm-librispeech",
    ...     savedir=tmpdir,
    ... )
    >>> asr_model.transcribe_file("samples/audio_samples/example2.flac")
    "MY FATHER HAS REVEALED THE CULPRIT'S NAME"
    """

    HPARAMS_NEEDED = ["tokenizer"]
    MODULES_NEEDED = ["encoder", "decoder"]

    def __init__(self, *args, **kwargs):
        super().__init__(*args, **kwargs)
        self.tokenizer = self.hparams.tokenizer

    def transcribe_file(self, path):
        """Transcribes the given audiofile into a sequence of words.

        Arguments
        ---------
        path : str
            Path to audio file which to transcribe.

        Returns
        -------
        str
            The audiofile transcription produced by this ASR system.
        """
        waveform = self.load_audio(path)
        # Fake a batch:
        batch = waveform.unsqueeze(0)
        rel_length = torch.tensor([1.0])
        predicted_words, predicted_tokens = self.transcribe_batch(
            batch, rel_length
        )
        return predicted_words[0]

    def encode_batch(self, wavs, wav_lens):
        """Encodes the input audio into a sequence of hidden states

        The waveforms should already be in the model's desired format.
        You can call:
        ``normalized = EncoderDecoderASR.normalizer(signal, sample_rate)``
        to get a correctly converted signal in most cases.

        Arguments
        ---------
        wavs : torch.tensor
            Batch of waveforms [batch, time, channels] or [batch, time]
            depending on the model.
        wav_lens : torch.tensor
            Lengths of the waveforms relative to the longest one in the
            batch, tensor of shape [batch]. The longest one should have
            relative length 1.0 and others len(waveform) / max_length.
            Used for ignoring padding.

        Returns
        -------
        torch.tensor
            The encoded batch
        """
        wavs = wavs.float()
        wavs, wav_lens = wavs.to(self.device), wav_lens.to(self.device)
        encoder_out = self.mods.encoder(wavs, wav_lens)
        return encoder_out

    def transcribe_batch(self, wavs, wav_lens):
        """Transcribes the input audio into a sequence of words

        The waveforms should already be in the model's desired format.
        You can call:
        ``normalized = EncoderDecoderASR.normalizer(signal, sample_rate)``
        to get a correctly converted signal in most cases.

        Arguments
        ---------
        wavs : torch.tensor
            Batch of waveforms [batch, time, channels] or [batch, time]
            depending on the model.
        wav_lens : torch.tensor
            Lengths of the waveforms relative to the longest one in the
            batch, tensor of shape [batch]. The longest one should have
            relative length 1.0 and others len(waveform) / max_length.
            Used for ignoring padding.

        Returns
        -------
        list
            Each waveform in the batch transcribed.
        tensor
            Each predicted token id.
        """
        with torch.no_grad():
            wav_lens = wav_lens.to(self.device)
            encoder_out = self.encode_batch(wavs, wav_lens)
            predicted_tokens, scores = self.mods.decoder(encoder_out, wav_lens)
            predicted_words = [
                self.tokenizer.decode_ids(token_seq)
                for token_seq in predicted_tokens
            ]
        return predicted_words, predicted_tokens

    def forward(self, wavs, wav_lens):
        """Runs full transcription - note: no gradients through decoding"""
        return self.transcribe_batch(wavs, wav_lens)


class EncoderASR(Pretrained):
    """A ready-to-use Encoder ASR model

    The class can be used either to run only the encoder (encode()) to extract
    features or to run the entire encoder + decoder function model
    (transcribe()) to transcribe speech. The given YAML must contains the fields
    specified in the *_NEEDED[] lists.

    Example
    -------
    >>> from speechbrain.pretrained import EncoderASR
    >>> tmpdir = getfixture("tmpdir")
    >>> asr_model = EncoderASR.from_hparams(
    ...     source="speechbrain/asr-wav2vec2-commonvoice-fr",
    ...     savedir=tmpdir,
    ... ) # doctest: +SKIP
    >>> asr_model.transcribe_file("samples/audio_samples/example_fr.wav") # doctest: +SKIP
    """

    HPARAMS_NEEDED = ["tokenizer", "decoding_function"]
    MODULES_NEEDED = ["encoder"]

    def __init__(self, *args, **kwargs):
        super().__init__(*args, **kwargs)
        self.tokenizer = self.hparams.tokenizer
        self.decoding_function = self.hparams.decoding_function

    def transcribe_file(self, path):
        """Transcribes the given audiofile into a sequence of words.

        Arguments
        ---------
        path : str
            Path to audio file which to transcribe.

        Returns
        -------
        str
            The audiofile transcription produced by this ASR system.
        """
        waveform = self.load_audio(path)
        # Fake a batch:
        batch = waveform.unsqueeze(0)
        rel_length = torch.tensor([1.0])
        predicted_words, predicted_tokens = self.transcribe_batch(
            batch, rel_length
        )
        return str(predicted_words[0])

    def encode_batch(self, wavs, wav_lens):
        """Encodes the input audio into a sequence of hidden states

        The waveforms should already be in the model's desired format.
        You can call:
        ``normalized = EncoderASR.normalizer(signal, sample_rate)``
        to get a correctly converted signal in most cases.

        Arguments
        ---------
        wavs : torch.tensor
            Batch of waveforms [batch, time, channels] or [batch, time]
            depending on the model.
        wav_lens : torch.tensor
            Lengths of the waveforms relative to the longest one in the
            batch, tensor of shape [batch]. The longest one should have
            relative length 1.0 and others len(waveform) / max_length.
            Used for ignoring padding.

        Returns
        -------
        torch.tensor
            The encoded batch
        """
        wavs = wavs.float()
        wavs, wav_lens = wavs.to(self.device), wav_lens.to(self.device)
        encoder_out = self.mods.encoder(wavs, wav_lens)
        return encoder_out

    def transcribe_batch(self, wavs, wav_lens):
        """Transcribes the input audio into a sequence of words

        The waveforms should already be in the model's desired format.
        You can call:
        ``normalized = EncoderASR.normalizer(signal, sample_rate)``
        to get a correctly converted signal in most cases.

        Arguments
        ---------
        wavs : torch.tensor
            Batch of waveforms [batch, time, channels] or [batch, time]
            depending on the model.
        wav_lens : torch.tensor
            Lengths of the waveforms relative to the longest one in the
            batch, tensor of shape [batch]. The longest one should have
            relative length 1.0 and others len(waveform) / max_length.
            Used for ignoring padding.

        Returns
        -------
        list
            Each waveform in the batch transcribed.
        tensor
            Each predicted token id.
        """
        with torch.no_grad():
            wav_lens = wav_lens.to(self.device)
            encoder_out = self.encode_batch(wavs, wav_lens)
            predictions = self.decoding_function(encoder_out, wav_lens)
            predicted_words = [
                self.tokenizer.decode_ids(token_seq)
                for token_seq in predictions
            ]
        return predicted_words, predictions

    def forward(self, wavs, wav_lens):
        """Runs the encoder"""
        return self.encode_batch(wavs, wav_lens)


class EncoderClassifier(Pretrained):
    """A ready-to-use class for utterance-level classification (e.g, speaker-id,
    language-id, emotion recognition, keyword spotting, etc).

    The class assumes that an encoder called "embedding_model" and a model
    called "classifier" are defined in the yaml file. If you want to
    convert the predicted index into a corresponding text label, please
    provide the path of the label_encoder in a variable called 'lab_encoder_file'
    within the yaml.

    The class can be used either to run only the encoder (encode_batch()) to
    extract embeddings or to run a classification step (classify_batch()).
    ```

    Example
    -------
    >>> import torchaudio
    >>> from speechbrain.pretrained import EncoderClassifier
    >>> # Model is downloaded from the speechbrain HuggingFace repo
    >>> tmpdir = getfixture("tmpdir")
    >>> classifier = EncoderClassifier.from_hparams(
    ...     source="speechbrain/spkrec-ecapa-voxceleb",
    ...     savedir=tmpdir,
    ... )

    >>> # Compute embeddings
    >>> signal, fs = torchaudio.load("samples/audio_samples/example1.wav")
    >>> embeddings =  classifier.encode_batch(signal)

    >>> # Classification
    >>> prediction =  classifier .classify_batch(signal)
    """

    MODULES_NEEDED = [
        "compute_features",
        "mean_var_norm",
        "embedding_model",
        "classifier",
    ]

    def __init__(self, *args, **kwargs):
        super().__init__(*args, **kwargs)

    def encode_batch(self, wavs, wav_lens=None, normalize=False):
        """Encodes the input audio into a single vector embedding.

        The waveforms should already be in the model's desired format.
        You can call:
        ``normalized = <this>.normalizer(signal, sample_rate)``
        to get a correctly converted signal in most cases.

        Arguments
        ---------
        wavs : torch.tensor
            Batch of waveforms [batch, time, channels] or [batch, time]
            depending on the model. Make sure the sample rate is fs=16000 Hz.
        wav_lens : torch.tensor
            Lengths of the waveforms relative to the longest one in the
            batch, tensor of shape [batch]. The longest one should have
            relative length 1.0 and others len(waveform) / max_length.
            Used for ignoring padding.
        normalize : bool
            If True, it normalizes the embeddings with the statistics
            contained in mean_var_norm_emb.

        Returns
        -------
        torch.tensor
            The encoded batch
        """
        # Manage single waveforms in input
        if len(wavs.shape) == 1:
            wavs = wavs.unsqueeze(0)

        # Assign full length if wav_lens is not assigned
        if wav_lens is None:
            wav_lens = torch.ones(wavs.shape[0], device=self.device)

        # Storing waveform in the specified device
        wavs, wav_lens = wavs.to(self.device), wav_lens.to(self.device)
        wavs = wavs.float()

        # Computing features and embeddings
        feats = self.mods.compute_features(wavs)
        feats = self.mods.mean_var_norm(feats, wav_lens)
        embeddings = self.mods.embedding_model(feats, wav_lens)
        if normalize:
            embeddings = self.hparams.mean_var_norm_emb(
                embeddings, torch.ones(embeddings.shape[0], device=self.device)
            )
        return embeddings

    def classify_batch(self, wavs, wav_lens=None):
        """Performs classification on the top of the encoded features.

        It returns the posterior probabilities, the index and, if the label
        encoder is specified it also the text label.

        Arguments
        ---------
        wavs : torch.tensor
            Batch of waveforms [batch, time, channels] or [batch, time]
            depending on the model. Make sure the sample rate is fs=16000 Hz.
        wav_lens : torch.tensor
            Lengths of the waveforms relative to the longest one in the
            batch, tensor of shape [batch]. The longest one should have
            relative length 1.0 and others len(waveform) / max_length.
            Used for ignoring padding.

        Returns
        -------
        out_prob
            The log posterior probabilities of each class ([batch, N_class])
        score:
            It is the value of the log-posterior for the best class ([batch,])
        index
            The indexes of the best class ([batch,])
        text_lab:
            List with the text labels corresponding to the indexes.
            (label encoder should be provided).
        """
        emb = self.encode_batch(wavs, wav_lens)
        out_prob = self.mods.classifier(emb).squeeze(1)
        score, index = torch.max(out_prob, dim=-1)
        text_lab = self.hparams.label_encoder.decode_torch(index)
        return out_prob, score, index, text_lab

    def classify_file(self, path):
        """Classifies the given audiofile into the given set of labels.

        Arguments
        ---------
        path : str
            Path to audio file to classify.

        Returns
        -------
        out_prob
            The log posterior probabilities of each class ([batch, N_class])
        score:
            It is the value of the log-posterior for the best class ([batch,])
        index
            The indexes of the best class ([batch,])
        text_lab:
            List with the text labels corresponding to the indexes.
            (label encoder should be provided).
        """
        waveform = self.load_audio(path)
        # Fake a batch:
        batch = waveform.unsqueeze(0)
        rel_length = torch.tensor([1.0])
        emb = self.encode_batch(batch, rel_length)
        out_prob = self.mods.classifier(emb).squeeze(1)
        score, index = torch.max(out_prob, dim=-1)
        text_lab = self.hparams.label_encoder.decode_torch(index)
        return out_prob, score, index, text_lab

    def forward(self, wavs, wav_lens=None):
        """Runs the classification"""
        return self.classify_batch(wavs, wav_lens)


class SpeakerRecognition(EncoderClassifier):
    """A ready-to-use model for speaker recognition. It can be used to
    perform speaker verification with verify_batch().

    ```
    Example
    -------
    >>> import torchaudio
    >>> from speechbrain.pretrained import SpeakerRecognition
    >>> # Model is downloaded from the speechbrain HuggingFace repo
    >>> tmpdir = getfixture("tmpdir")
    >>> verification = SpeakerRecognition.from_hparams(
    ...     source="speechbrain/spkrec-ecapa-voxceleb",
    ...     savedir=tmpdir,
    ... )

    >>> # Perform verification
    >>> signal, fs = torchaudio.load("samples/audio_samples/example1.wav")
    >>> signal2, fs = torchaudio.load("samples/audio_samples/example2.flac")
    >>> score, prediction = verification.verify_batch(signal, signal2)
    """

    MODULES_NEEDED = [
        "compute_features",
        "mean_var_norm",
        "embedding_model",
        "mean_var_norm_emb",
    ]

    def __init__(self, *args, **kwargs):
        super().__init__(*args, **kwargs)
        self.similarity = torch.nn.CosineSimilarity(dim=-1, eps=1e-6)

    def verify_batch(
        self, wavs1, wavs2, wav1_lens=None, wav2_lens=None, threshold=0.25
    ):
        """Performs speaker verification with cosine distance.

        It returns the score and the decision (0 different speakers,
        1 same speakers).

        Arguments
        ---------
        wavs1 : Torch.Tensor
                Tensor containing the speech waveform1 (batch, time).
                Make sure the sample rate is fs=16000 Hz.
        wavs2 : Torch.Tensor
                Tensor containing the speech waveform2 (batch, time).
                Make sure the sample rate is fs=16000 Hz.
        wav1_lens: Torch.Tensor
                Tensor containing the relative length for each sentence
                in the length (e.g., [0.8 0.6 1.0])
        wav2_lens: Torch.Tensor
                Tensor containing the relative length for each sentence
                in the length (e.g., [0.8 0.6 1.0])
        threshold: Float
                Threshold applied to the cosine distance to decide if the
                speaker is different (0) or the same (1).

        Returns
        -------
        score
            The score associated to the binary verification output
            (cosine distance).
        prediction
            The prediction is 1 if the two signals in input are from the same
            speaker and 0 otherwise.
        """
        emb1 = self.encode_batch(wavs1, wav1_lens, normalize=True)
        emb2 = self.encode_batch(wavs2, wav2_lens, normalize=True)
        score = self.similarity(emb1, emb2)
        return score, score > threshold

    def verify_files(self, path_x, path_y):
        """Speaker verification with cosine distance

        Returns the score and the decision (0 different speakers,
        1 same speakers).

        Returns
        -------
        score
            The score associated to the binary verification output
            (cosine distance).
        prediction
            The prediction is 1 if the two signals in input are from the same
            speaker and 0 otherwise.
        """
        waveform_x = self.load_audio(path_x)
        waveform_y = self.load_audio(path_y)
        # Fake batches:
        batch_x = waveform_x.unsqueeze(0)
        batch_y = waveform_y.unsqueeze(0)
        # Verify:
        score, decision = self.verify_batch(batch_x, batch_y)
        # Squeeze:
        return score[0], decision[0]


class VAD(Pretrained):
    """A ready-to-use class for Voice Activity Detection (VAD) using a
    pre-trained model.

    Example
    -------
    >>> import torchaudio
    >>> from speechbrain.pretrained import VAD
    >>> # Model is downloaded from the speechbrain HuggingFace repo
    >>> tmpdir = getfixture("tmpdir")
    >>> VAD = VAD.from_hparams(
    ...     source="speechbrain/vad-crdnn-libriparty",
    ...     savedir=tmpdir,
    ... )

    >>> # Perform VAD
    >>> boundaries = VAD.get_speech_segments("samples/audio_samples/example1.wav")
    """

    HPARAMS_NEEDED = ["sample_rate", "time_resolution", "device"]

    MODULES_NEEDED = ["compute_features", "mean_var_norm", "model"]

    def __init__(self, *args, **kwargs):
        super().__init__(*args, **kwargs)
        self.time_resolution = self.hparams.time_resolution
        self.sample_rate = self.hparams.sample_rate
        self.device = self.hparams.device

    def get_speech_prob_file(
        self,
        audio_file,
        large_chunk_size=30,
        small_chunk_size=10,
        overlap_small_chunk=False,
    ):
        """Outputs the frame-level speech probability of the input audio file
        using the neural model specified in the hparam file. To make this code
        both parallelizable and scalable to long sequences, it uses a
        double-windowing approach.  First, we sequentially read non-overlapping
        large chunks of the input signal.  We then split the large chunks into
        smaller chunks and we process them in parallel.

        Arguments
        ---------
        audio_file: path
            Path of the audio file containing the recording. The file is read
            with torchaudio.
        large_chunk_size: float
            Size (in seconds) of the large chunks that are read sequentially
            from the input audio file.
        small_chunk_size:
            Size (in seconds) of the small chunks extracted from the large ones.
            The audio signal is processed in parallel within the small chunks.
            Note that large_chunk_size/small_chunk_size must be an integer.
        overlap_small_chunk: bool
            True, creates overlapped small chunks. The probabilities of the
            overlapped chunks are combined using hamming windows.

        Returns
        -------
        prob_vad: torch.tensor
            Tensor containing the frame-level speech probabilities for the
            input audio file.
        """
        # Getting the total size of the input file
        sample_rate, audio_len = self._get_audio_info(audio_file)

        if sample_rate != self.sample_rate:
            raise ValueError(
                "The detected sample rate is different from that set in the hparam file"
            )

        # Computing the length (in samples) of the large and small chunks
        long_chunk_len = int(sample_rate * large_chunk_size)
        small_chunk_len = int(sample_rate * small_chunk_size)

        # Setting the step size of the small chunk (50% overapping windows are supported)
        small_chunk_step = small_chunk_size
        if overlap_small_chunk:
            small_chunk_step = small_chunk_size / 2

        # Computing the length (in sample) of the small_chunk step size
        small_chunk_len_step = int(sample_rate * small_chunk_step)

        # Loop over big chunks
        prob_chunks = []
        last_chunk = False
        begin_sample = 0
        while True:

            # Reading the big chunk
            large_chunk, fs = torchaudio.load(
                audio_file, frame_offset=begin_sample, num_frames=long_chunk_len
            )
            large_chunk = large_chunk.to(self.device)

            # Manage padding of the last small chunk
            if last_chunk or large_chunk.shape[-1] < small_chunk_len:
                padding = torch.zeros(
                    1, small_chunk_len, device=large_chunk.device
                )
                large_chunk = torch.cat([large_chunk, padding], dim=1)

            # Splitting the big chunk into smaller (overlapped) ones
            small_chunks = torch.nn.functional.unfold(
                large_chunk.unsqueeze(1).unsqueeze(2),
                kernel_size=(1, small_chunk_len),
                stride=(1, small_chunk_len_step),
            )
            small_chunks = small_chunks.squeeze(0).transpose(0, 1)

            # Getting (in parallel) the frame-level speech probabilities
            small_chunks_prob = self.get_speech_prob_chunk(small_chunks)
            small_chunks_prob = small_chunks_prob[:, :-1, :]

            # Manage overlapping chunks
            if overlap_small_chunk:
                small_chunks_prob = self._manage_overlapped_chunks(
                    small_chunks_prob
                )

            # Prepare for folding
            small_chunks_prob = small_chunks_prob.permute(2, 1, 0)

            # Computing lengths in samples
            out_len = int(
                large_chunk.shape[-1] / (sample_rate * self.time_resolution)
            )
            kernel_len = int(small_chunk_size / self.time_resolution)
            step_len = int(small_chunk_step / self.time_resolution)

            # Folding the frame-level predictions
            small_chunks_prob = torch.nn.functional.fold(
                small_chunks_prob,
                output_size=(1, out_len),
                kernel_size=(1, kernel_len),
                stride=(1, step_len),
            )

            # Appending the frame-level speech probabilities of the large chunk
            small_chunks_prob = small_chunks_prob.squeeze(1).transpose(-1, -2)
            prob_chunks.append(small_chunks_prob)

            # Check stop condition
            if last_chunk:
                break

            # Update counter to process the next big chunk
            begin_sample = begin_sample + long_chunk_len

            # Check if the current chunk is the last one
            if begin_sample + long_chunk_len > audio_len:
                last_chunk = True

        # Converting the list to a tensor
        prob_vad = torch.cat(prob_chunks, dim=1)
        last_elem = int(audio_len / (self.time_resolution * sample_rate))
        prob_vad = prob_vad[:, 0:last_elem, :]

        return prob_vad

    def _manage_overlapped_chunks(self, small_chunks_prob):
        """This support function manages overlapped the case in which the
        small chunks have a 50% overlap."""

        # Weighting the frame-level probabilities with a hamming window
        # reduces uncertainnty when overlapping chunks are used.
        hamming_window = torch.hamming_window(
            small_chunks_prob.shape[1], device=self.device
        )

        # First and last chunks require special care
        half_point = int(small_chunks_prob.shape[1] / 2)
        small_chunks_prob[0, half_point:] = small_chunks_prob[
            0, half_point:
        ] * hamming_window[half_point:].unsqueeze(1)
        small_chunks_prob[-1, 0:half_point] = small_chunks_prob[
            -1, 0:half_point
        ] * hamming_window[0:half_point].unsqueeze(1)

        # Applying the window to all the other probabilities
        small_chunks_prob[1:-1] = small_chunks_prob[
            1:-1
        ] * hamming_window.unsqueeze(0).unsqueeze(2)

        return small_chunks_prob

    def get_speech_prob_chunk(self, wavs, wav_lens=None):
        """Outputs the frame-level posterior probability for the input audio chunks
        Outputs close to zero refers to time steps with a low probability of speech
        activity, while outputs closer to one likely contain speech.

        Arguments
        ---------
        wavs : torch.tensor
            Batch of waveforms [batch, time, channels] or [batch, time]
            depending on the model. Make sure the sample rate is fs=16000 Hz.
        wav_lens : torch.tensor
            Lengths of the waveforms relative to the longest one in the
            batch, tensor of shape [batch]. The longest one should have
            relative length 1.0 and others len(waveform) / max_length.
            Used for ignoring padding.

        Returns
        -------
        torch.tensor
            The encoded batch
        """
        # Manage single waveforms in input
        if len(wavs.shape) == 1:
            wavs = wavs.unsqueeze(0)

        # Assign full length if wav_lens is not assigned
        if wav_lens is None:
            wav_lens = torch.ones(wavs.shape[0], device=self.device)

        # Storing waveform in the specified device
        wavs, wav_lens = wavs.to(self.device), wav_lens.to(self.device)
        wavs = wavs.float()

        # Computing features and embeddings
        feats = self.mods.compute_features(wavs)
        feats = self.mods.mean_var_norm(feats, wav_lens)
        outputs = self.mods.cnn(feats)

        outputs = outputs.reshape(
            outputs.shape[0],
            outputs.shape[1],
            outputs.shape[2] * outputs.shape[3],
        )

        outputs, h = self.mods.rnn(outputs)
        outputs = self.mods.dnn(outputs)
        output_prob = torch.sigmoid(outputs)

        return output_prob

    def apply_threshold(
        self, vad_prob, activation_th=0.5, deactivation_th=0.25
    ):
        """Scans the frame-level speech probabilities and applies a threshold
        on them. Speech starts when a value larger than activation_th is
        detected, while it ends when observing a value lower than
        the deactivation_th.

        Arguments
        ---------
        vad_prob: torch.tensor
            Frame-level speech probabilities.
        activation_th:  float
            Threshold for starting a speech segment.
        deactivation_th: float
            Threshold for ending a speech segment.

        Returns
        -------
        vad_th: torch.tensor
            Tensor containing 1 for speech regions and 0 for non-speech regions.
       """
        vad_activation = (vad_prob >= activation_th).int()
        vad_deactivation = (vad_prob >= deactivation_th).int()
        vad_th = vad_activation + vad_deactivation

        # Loop over batches and time steps
        for batch in range(vad_th.shape[0]):
            for time_step in range(vad_th.shape[1] - 1):
                if (
                    vad_th[batch, time_step] == 2
                    and vad_th[batch, time_step + 1] == 1
                ):
                    vad_th[batch, time_step + 1] = 2

        vad_th[vad_th == 1] = 0
        vad_th[vad_th == 2] = 1
        return vad_th

    def get_boundaries(self, prob_th, output_value="seconds"):
        """Computes the time boundaries where speech activity is detected.
        It takes in input frame-level binary decisions
        (1 for speech, 0 for non-speech) and outputs the begin/end second
        (or sample) of each detected speech region.

        Arguments
        ---------
        prob_th: torch.tensor
            Frame-level binary decisions (1 for speech frame, 0 for a
            non-speech one).  The tensor can be obtained from apply_threshold.
        put_value: 'seconds' or 'samples'
            When the option 'seconds' is set, the returned boundaries are in
            seconds, otherwise, it reports them in samples.

        Returns
        -------
        boundaries: torch.tensor
            Tensor containing the start second (or sample) of speech segments
            in even positions and their corresponding end in odd positions
            (e.g, [1.0, 1.5, 5,.0 6.0] means that we have two speech segment;
             one from 1.0 to 1.5 seconds and another from 5.0 to 6.0 seconds).
       """
        # Shifting frame-levels binary decision by 1
        # This allows detecting changes in speech/non-speech activities
        prob_th_shifted = torch.roll(prob_th, dims=1, shifts=1)
        prob_th_shifted[:, 0, :] = 0
        prob_th = prob_th + prob_th_shifted

        # Needed to first and last time step
        prob_th[:, 0, :] = (prob_th[:, 0, :] >= 1).int()
        prob_th[:, -1, :] = (prob_th[:, -1, :] >= 1).int()

        # Fix edge cases (when a speech starts in the last frames)
        if (prob_th == 1).nonzero().shape[0] % 2 == 1:
            prob_th = torch.cat(
                (prob_th, torch.Tensor([1.0]).unsqueeze(0).unsqueeze(2)), dim=1
            )

        # Where prob_th is 1 there is a change
        indexes = (prob_th == 1).nonzero()[:, 1].reshape(-1, 2)

        # Remove 1 from end samples
        indexes[:, -1] = indexes[:, -1] - 1

        # From indexes to samples
        seconds = (indexes * self.time_resolution).float()
        samples = (self.sample_rate * seconds).round().int()

        if output_value == "seconds":
            boundaries = seconds
        else:
            boundaries = samples
        return boundaries

    def merge_close_segments(self, boundaries, close_th=0.250):
        """Merges segments that are shorter than the given threshold.

        Arguments
        ---------
        boundaries : str
            Tensor containing the speech boundaries. It can be derived using the
            get_boundaries method.
        close_th: float
            If the distance between boundaries is smaller than close_th, the
            segments will be merged.

        Returns
        -------
        new_boundaries
            The new boundaries with the merged segments.
        """

        new_boudaries = []

        # Single segment case
        if boundaries.shape[0] == 0:
            return boundaries

        # Getting beg and end of previous segment
        prev_beg_seg = boundaries[0, 0].float()
        prev_end_seg = boundaries[0, 1].float()

        # Process all the segments
        for i in range(1, boundaries.shape[0]):
            beg_seg = boundaries[i, 0]
            segment_distance = beg_seg - prev_end_seg

            # Mergin close segments
            if segment_distance <= close_th:
                prev_end_seg = boundaries[i, 1]

            else:
                # Appending new segments
                new_boudaries.append([prev_beg_seg, prev_end_seg])
                prev_beg_seg = beg_seg
                prev_end_seg = boundaries[i, 1]

        new_boudaries.append([prev_beg_seg, prev_end_seg])
        new_boudaries = torch.FloatTensor(new_boudaries).to(boundaries.device)
        return new_boudaries

    def remove_short_segments(self, boundaries, len_th=0.250):
        """Removes segments that are too short.

        Arguments
        ---------
        boundaries : str
            Tensor containing the speech boundaries. It can be derived using the
            get_boundaries method.
        len_th: float
            If the length of the segment is smaller than close_th, the segments
            will be merged.

        Returns
        -------
        new_boundaries
            The new boundaries without the short segments.
        """
        new_boundaries = []

        # Process the segments
        for i in range(boundaries.shape[0]):
            # Computing segment length
            seg_len = boundaries[i, 1] - boundaries[i, 0]

            # Accept segment only if longer than len_th
            if seg_len > len_th:
                new_boundaries.append([boundaries[i, 0], boundaries[i, 1]])
        new_boundaries = torch.FloatTensor(new_boundaries).to(boundaries.device)

        return new_boundaries

    def save_boundaries(
        self, boundaries, save_path=None, print_boundaries=True, audio_file=None
    ):
        """Saves the boundaries on a file (and/or prints them)  in a readable format.

        Arguments
        ---------
        boundaries: torch.tensor
            Tensor containing the speech boundaries. It can be derived using the
            get_boundaries method.
        save_path: path
            When to store the text file containing the speech/non-speech intervals.
        print_boundaries: Bool
            Prints the speech/non-speech intervals in the standard outputs.
        audio_file: path
            Path of the audio file containing the recording. The file is read
            with torchaudio. It is used here to detect the length of the
            signal.
        """
        # Create a new file if needed
        if save_path is not None:
            f = open(save_path, mode="w", encoding="utf-8")

        # Getting the total size of the input file
        if audio_file is not None:
            sample_rate, audio_len = self._get_audio_info(audio_file)
            audio_len = audio_len / sample_rate

        # Setting the rights format for second- or sample-based boundaries
        if boundaries.dtype == torch.int:
            value_format = "% i"
        else:
            value_format = "% .2f "

        # Printing speech and non-speech intervals
        last_end = 0
        cnt_seg = 0
        for i in range(boundaries.shape[0]):
            begin_value = boundaries[i, 0]
            end_value = boundaries[i, 1]

            if last_end != begin_value:
                cnt_seg = cnt_seg + 1
                print_str = (
                    "segment_%03d " + value_format + value_format + "NON_SPEECH"
                )
                if print_boundaries:
                    print(print_str % (cnt_seg, last_end, begin_value))
                if save_path is not None:
                    f.write(print_str % (cnt_seg, last_end, begin_value) + "\n")

            cnt_seg = cnt_seg + 1
            print_str = "segment_%03d " + value_format + value_format + "SPEECH"
            if print_boundaries:
                print(print_str % (cnt_seg, begin_value, end_value))
            if save_path is not None:
                f.write(print_str % (cnt_seg, begin_value, end_value) + "\n")

            last_end = end_value

        # Managing last segment
        if audio_file is not None:
            if last_end < audio_len:
                cnt_seg = cnt_seg + 1
                print_str = (
                    "segment_%03d " + value_format + value_format + "NON_SPEECH"
                )
                if print_boundaries:
                    print(print_str % (cnt_seg, end_value, audio_len))
                if save_path is not None:
                    f.write(print_str % (cnt_seg, end_value, audio_len) + "\n")

        if save_path is not None:
            f.close()

    def energy_VAD(
        self,
        audio_file,
        boundaries,
        activation_th=0.5,
        deactivation_th=0.0,
        eps=1e-6,
    ):
        """Applies energy-based VAD within the detected speech segments.The neural
        network VAD often creates longer segments and tends to merge segments that
        are close with each other.

        The energy VAD post-processes can be useful for having a fine-grained voice
        activity detection.

        The energy VAD computes the energy within the small chunks. The energy is
        normalized within the segment to have mean 0.5 and +-0.5 of std.
        This helps to set the energy threshold.

        Arguments
        ---------
        audio_file: path
            Path of the audio file containing the recording. The file is read
            with torchaudio.
        boundaries : str
            Tensor containing the speech boundaries. It can be derived using the
            get_boundaries method.
        activation_th: float
            A new speech segment is started it the energy is above activation_th.
        deactivation_th: float
            The segment is considered ended when the energy is <= deactivation_th.
        eps: float
            Small constant for numerical stability.


        Returns
        -------
        new_boundaries
            The new boundaries that are post-processed by the energy VAD.
        """

        # Getting the total size of the input file
        sample_rate, audio_len = self._get_audio_info(audio_file)

        if sample_rate != self.sample_rate:
            raise ValueError(
                "The detected sample rate is different from that set in the hparam file"
            )

        # Computing the chunk length of the energy window
        chunk_len = int(self.time_resolution * sample_rate)
        new_boundaries = []

        # Processing speech segments
        for i in range(boundaries.shape[0]):
            begin_sample = int(boundaries[i, 0] * sample_rate)
            end_sample = int(boundaries[i, 1] * sample_rate)
            seg_len = end_sample - begin_sample

            # Reading the speech segment
            segment, _ = torchaudio.load(
                audio_file, frame_offset=begin_sample, num_frames=seg_len
            )

            # Create chunks
            segment_chunks = self.create_chunks(
                segment, chunk_size=chunk_len, chunk_stride=chunk_len
            )

            # Energy computation within each chunk
            energy_chunks = segment_chunks.abs().sum(-1) + eps
            energy_chunks = energy_chunks.log()

            # Energy normalization
            energy_chunks = (
                (energy_chunks - energy_chunks.mean())
                / (2 * energy_chunks.std())
            ) + 0.5
            energy_chunks = energy_chunks.unsqueeze(0).unsqueeze(2)

            # Apply threshold based on the energy value
            energy_vad = self.apply_threshold(
                energy_chunks,
                activation_th=activation_th,
                deactivation_th=deactivation_th,
            )

            # Get the boundaries
            energy_boundaries = self.get_boundaries(
                energy_vad, output_value="seconds"
            )

            # Get the final boundaries in the original signal
            for j in range(energy_boundaries.shape[0]):
                start_en = boundaries[i, 0] + energy_boundaries[j, 0]
                end_end = boundaries[i, 0] + energy_boundaries[j, 1]
                new_boundaries.append([start_en, end_end])

        # Convert boundaries to tensor
        new_boundaries = torch.FloatTensor(new_boundaries).to(boundaries.device)
        return new_boundaries

    def create_chunks(self, x, chunk_size=16384, chunk_stride=16384):
        """Splits the input into smaller chunks of size chunk_size with
        an overlap chunk_stride. The chunks are concatenated over
        the batch axis.

        Arguments
        ---------
        x: torch.Tensor
            Signal to split into chunks.
        chunk_size : str
            The size of each chunk.
        chunk_stride:
            The stride (hop) of each chunk.


        Returns
        -------
        x: torch.Tensor
            A new tensors with the chunks derived from the input signal.

        """
        x = x.unfold(1, chunk_size, chunk_stride)
        x = x.reshape(x.shape[0] * x.shape[1], -1)
        return x

    def _get_audio_info(self, audio_file):
        """Returns the sample rate and the length of the input audio file"""

        # Getting the total size of the input file
        metadata = torchaudio.info(audio_file)
        sample_rate = metadata.sample_rate
        audio_len = metadata.num_frames
        return sample_rate, audio_len

    def upsample_VAD(self, vad_out, audio_file, time_resolution=0.01):
        """Upsamples the output of the vad to help visualization. It creates a
        signal that is 1 when there is speech and 0 when there is no speech.
        The vad signal has the same resolution as the input one and can be
        opened with it (e.g, using audacity) to visually figure out VAD regions.

        Arguments
        ---------
        vad_out: torch.Tensor
            Tensor containing 1 for each frame of speech and 0 for each non-speech
            frame.
        audio_file: path
            The original audio file used to compute vad_out
        time_resolution : float
            Time resolution of the vad_out signal.

        Returns
        -------
        vad_signal
            The upsampled version of the vad_out tensor.
        """

        # Getting the total size of the input file
        sample_rate, sig_len = self._get_audio_info(audio_file)

        if sample_rate != self.sample_rate:
            raise ValueError(
                "The detected sample rate is different from that set in the hparam file"
            )

        beg_samp = 0
        step_size = int(time_resolution * sample_rate)
        end_samp = step_size
        index = 0

        # Initialize upsampled signal
        vad_signal = torch.zeros(1, sig_len, device=vad_out.device)

        # Upsample signal
        while end_samp < sig_len:
            vad_signal[0, beg_samp:end_samp] = vad_out[0, index, 0]
            index = index + 1
            beg_samp = beg_samp + step_size
            end_samp = beg_samp + step_size
        return vad_signal

    def upsample_boundaries(self, boundaries, audio_file):
        """Based on the input boundaries, this method creates a signal that is 1
        when there is speech and 0 when there is no speech.
        The vad signal has the same resolution as the input one and can be
        opened with it (e.g, using audacity) to visually figure out VAD regions.

        Arguments
        ---------
        boundaries: torch.Tensor
            Tensor containing the boundaries of the speech segments.
        audio_file: path
            The original audio file used to compute vad_out

        Returns
        -------
        vad_signal
            The output vad signal with the same resolution of the input one.
        """

        # Getting the total size of the input file
        sample_rate, sig_len = self._get_audio_info(audio_file)

        if sample_rate != self.sample_rate:
            raise ValueError(
                "The detected sample rate is different from that set in the hparam file"
            )

        # Initialization of the output signal
        vad_signal = torch.zeros(1, sig_len, device=boundaries.device)

        # Composing the vad signal from boundaries
        for i in range(boundaries.shape[0]):
            beg_sample = int(boundaries[i, 0] * sample_rate)
            end_sample = int(boundaries[i, 1] * sample_rate)
            vad_signal[0, beg_sample:end_sample] = 1.0
        return vad_signal

    def double_check_speech_segments(
        self, boundaries, audio_file, speech_th=0.5
    ):
        """Takes in input the boundaries of the detected speech segments and
        double checks (using the neural VAD) that they actually contain speech.

        Arguments
        ---------
        boundaries: torch.Tensor
            Tensor containing the boundaries of the speech segments.
        audio_file: path
            The original audio file used to compute vad_out.
        speech_th: float
            Threshold on the mean posterior probability over which speech is
            confirmed. Below that threshold, the segment is re-assigned to a
            non-speech region.

        Returns
        -------
        new_boundaries
            The boundaries of the segments where speech activity is confirmed.
        """

        # Getting the total size of the input file
        sample_rate, sig_len = self._get_audio_info(audio_file)

        # Double check the segments
        new_boundaries = []
        for i in range(boundaries.shape[0]):
            beg_sample = int(boundaries[i, 0] * sample_rate)
            end_sample = int(boundaries[i, 1] * sample_rate)
            len_seg = end_sample - beg_sample

            # Read the candidate speech segment
            segment, fs = torchaudio.load(
                audio_file, frame_offset=beg_sample, num_frames=len_seg
            )
            speech_prob = self.get_speech_prob_chunk(segment)
            if speech_prob.mean() > speech_th:
                # Accept this a as a speech segment
                new_boundaries.append([boundaries[i, 0], boundaries[i, 1]])

        # Convert boundaries from list to tensor
        new_boundaries = torch.FloatTensor(new_boundaries).to(boundaries.device)
        return new_boundaries

    def get_segments(
        self, boundaries, audio_file, before_margin=0.1, after_margin=0.1
    ):
        """Returns a list containing all the detected speech segments.

        Arguments
        ---------
        boundaries: torch.Tensor
            Tensor containing the boundaries of the speech segments.
        audio_file: path
            The original audio file used to compute vad_out.
        before_margin: float
            Used to cut the segments samples a bit before the detected margin.
        after_margin: float
            Use to cut the segments samples a bit after the detected margin.

        Returns
        -------
        segments: list
            List containing the detected speech segments
        """
        sample_rate, sig_len = self._get_audio_info(audio_file)

        if sample_rate != self.sample_rate:
            raise ValueError(
                "The detected sample rate is different from that set in the hparam file"
            )

        segments = []
        for i in range(boundaries.shape[0]):
            beg_sample = boundaries[i, 0] * sample_rate
            end_sample = boundaries[i, 1] * sample_rate

            beg_sample = int(max(0, beg_sample - before_margin * sample_rate))
            end_sample = int(
                min(sig_len, end_sample + after_margin * sample_rate)
            )

            len_seg = end_sample - beg_sample
            vad_segment, fs = torchaudio.load(
                audio_file, frame_offset=beg_sample, num_frames=len_seg
            )
            segments.append(vad_segment)
        return segments

    def get_speech_segments(
        self,
        audio_file,
        large_chunk_size=30,
        small_chunk_size=10,
        overlap_small_chunk=False,
        apply_energy_VAD=False,
        double_check=True,
        close_th=0.250,
        len_th=0.250,
        activation_th=0.5,
        deactivation_th=0.25,
        en_activation_th=0.5,
        en_deactivation_th=0.0,
        speech_th=0.50,
    ):
        """Detects speech segments within the input file. The input signal can
        be both a short or a long recording. The function computes the
        posterior probabilities on large chunks (e.g, 30 sec), that are read
        sequentially (to avoid storing big signals in memory).
        Each large chunk is, in turn, split into smaller chunks (e.g, 10 seconds)
        that are processed in parallel. The pipeline for detecting the speech
        segments is the following:
            1- Compute posteriors probabilities at the frame level.
            2- Apply a threshold on the posterior probability.
            3- Derive candidate speech segments on top of that.
            4- Apply energy VAD within each candidate segment (optional).
            5- Merge segments that are too close.
            6- Remove segments that are too short.
            7- Double check speech segments (optional).


        Arguments
        ---------
        audio_file : str
            Path to audio file.
        large_chunk_size: float
            Size (in seconds) of the large chunks that are read sequentially
            from the input audio file.
        small_chunk_size: float
            Size (in seconds) of the small chunks extracted from the large ones.
            The audio signal is processed in parallel within the small chunks.
            Note that large_chunk_size/small_chunk_size must be an integer.
        overlap_small_chunk: bool
            If True, it creates overlapped small chunks (with 50% overal).
            The probabilities of the overlapped chunks are combined using
            hamming windows.
        apply_energy_VAD: bool
            If True, a energy-based VAD is used on the detected speech segments.
            The neural network VAD often creates longer segments and tends to
            merge close segments together. The energy VAD post-processes can be
            useful for having a fine-grained voice activity detection.
            The energy thresholds is  managed by activation_th and
            deactivation_th (see below).
        double_check: bool
            If True, double checkis (using the neural VAD) that the candidate
            speech segments actually contain speech. A threshold on the mean
            posterior probabilities provided by the neural network is applied
            based on the speech_th parameter (see below).
        activation_th:  float
            Threshold of the neural posteriors above which starting a speech segment.
        deactivation_th: float
            Threshold of the neural posteriors below which ending a speech segment.
        en_activation_th: float
            A new speech segment is started it the energy is above activation_th.
            This is active only if apply_energy_VAD is True.
        en_deactivation_th: float
            The segment is considered ended when the energy is <= deactivation_th.
            This is active only if apply_energy_VAD is True.
        speech_th: float
            Threshold on the mean posterior probability within the candidate
            speech segment. Below that threshold, the segment is re-assigned to
            a non-speech region. This is active only if double_check is True.
        close_th: float
            If the distance between boundaries is smaller than close_th, the
            segments will be merged.
        len_th: float
            If the length of the segment is smaller than close_th, the segments
            will be merged.

        Returns
        -------
        boundaries: torch.tensor
            Tensor containing the start second of speech segments in even
            positions and their corresponding end in odd positions
            (e.g, [1.0, 1.5, 5,.0 6.0] means that we have two speech segment;
             one from 1.0 to 1.5 seconds and another from 5.0 to 6.0 seconds).
        """

        # Fetch audio file from web if not local
        source, fl = split_path(audio_file)
        audio_file = fetch(fl, source=source)

        # Computing speech vs non speech probabilities
        prob_chunks = self.get_speech_prob_file(
            audio_file,
            large_chunk_size=large_chunk_size,
            small_chunk_size=small_chunk_size,
            overlap_small_chunk=overlap_small_chunk,
        )

        # Apply a threshold to get candidate speech segments
        prob_th = self.apply_threshold(
            prob_chunks,
            activation_th=activation_th,
            deactivation_th=deactivation_th,
        ).float()

        # Comupute the boundaries of the speech segments
        boundaries = self.get_boundaries(prob_th, output_value="seconds")

        # Apply energy-based VAD on the detected speech segments
        if apply_energy_VAD:
            boundaries = self.energy_VAD(
                audio_file,
                boundaries,
                activation_th=en_activation_th,
                deactivation_th=en_deactivation_th,
            )

        # Merge short segments
        boundaries = self.merge_close_segments(boundaries, close_th=close_th)

        # Remove short segments
        boundaries = self.remove_short_segments(boundaries, len_th=len_th)

        # Double check speech segments
        if double_check:
            boundaries = self.double_check_speech_segments(
                boundaries, audio_file, speech_th=speech_th
            )

        return boundaries

    def forward(self, wavs, wav_lens=None):
        """Gets frame-level speech-activity predictions"""
        return self.get_speech_prob_chunk(wavs, wav_lens)


class SepformerSeparation(Pretrained):
    """A "ready-to-use" speech separation model.

    Uses Sepformer architecture.

    Example
    -------
    >>> tmpdir = getfixture("tmpdir")
    >>> model = SepformerSeparation.from_hparams(
    ...     source="speechbrain/sepformer-wsj02mix",
    ...     savedir=tmpdir)
    >>> mix = torch.randn(1, 400)
    >>> est_sources = model.separate_batch(mix)
    >>> print(est_sources.shape)
    torch.Size([1, 400, 2])
    """

    MODULES_NEEDED = ["encoder", "masknet", "decoder"]

    def separate_batch(self, mix):
        """Run source separation on batch of audio.

        Arguments
        ---------
        mix : torch.tensor
            The mixture of sources.

        Returns
        -------
        tensor
            Separated sources
        """

        # Separation
        mix = mix.to(self.device)
        mix_w = self.mods.encoder(mix)
        est_mask = self.mods.masknet(mix_w)
        mix_w = torch.stack([mix_w] * self.hparams.num_spks)
        sep_h = mix_w * est_mask

        # Decoding
        est_source = torch.cat(
            [
                self.mods.decoder(sep_h[i]).unsqueeze(-1)
                for i in range(self.hparams.num_spks)
            ],
            dim=-1,
        )

        # T changed after conv1d in encoder, fix it here
        T_origin = mix.size(1)
        T_est = est_source.size(1)
        if T_origin > T_est:
            est_source = F.pad(est_source, (0, 0, 0, T_origin - T_est))
        else:
            est_source = est_source[:, :T_origin, :]
        return est_source

    def separate_file(self, path, savedir="."):
        """Separate sources from file.

        Arguments
        ---------
        path : str
            Path to file which has a mixture of sources. It can be a local
            path, a web url, or a huggingface repo.
        savedir : path
            Path where to store the wav signals (when downloaded from the web).
        Returns
        -------
        tensor
            Separated sources
        """
        source, fl = split_path(path)
        path = fetch(fl, source=source, savedir=savedir)

        batch, fs_file = torchaudio.load(path)
        batch = batch.to(self.device)
        fs_model = self.hparams.sample_rate

        # resample the data if needed
        if fs_file != fs_model:
            print(
                "Resampling the audio from {} Hz to {} Hz".format(
                    fs_file, fs_model
                )
            )
            tf = torchaudio.transforms.Resample(
                orig_freq=fs_file, new_freq=fs_model
            ).to(self.device)
            batch = batch.mean(dim=0, keepdim=True)
            batch = tf(batch)

        est_sources = self.separate_batch(batch)
        est_sources = est_sources / est_sources.max(dim=1, keepdim=True)[0]
        return est_sources

    def forward(self, mix):
        """Runs separation on the input mix"""
        return self.separate_batch(mix)


class SpectralMaskEnhancement(Pretrained):
    """A ready-to-use model for speech enhancement.

    Arguments
    ---------
    See ``Pretrained``.

    Example
    -------
    >>> import torchaudio
    >>> from speechbrain.pretrained import SpectralMaskEnhancement
    >>> # Model is downloaded from the speechbrain HuggingFace repo
    >>> tmpdir = getfixture("tmpdir")
    >>> enhancer = SpectralMaskEnhancement.from_hparams(
    ...     source="speechbrain/mtl-mimic-voicebank",
    ...     savedir=tmpdir,
    ... )
    >>> noisy, fs = torchaudio.load("samples/audio_samples/example_noisy.wav")
    >>> # Channel dimension is interpreted as batch dimension here
    >>> enhanced = enhancer.enhance_batch(noisy)
    """

    HPARAMS_NEEDED = ["compute_stft", "spectral_magnitude", "resynth"]
    MODULES_NEEDED = ["enhance_model"]

    def compute_features(self, wavs):
        """Compute the log spectral magnitude features for masking.

        Arguments
        ---------
        wavs : torch.tensor
            A batch of waveforms to convert to log spectral mags.
        """
        feats = self.hparams.compute_stft(wavs)
        feats = self.hparams.spectral_magnitude(feats)
        return torch.log1p(feats)

    def enhance_batch(self, noisy, lengths=None):
        """Enhance a batch of noisy waveforms.

        Arguments
        ---------
        noisy : torch.tensor
            A batch of waveforms to perform enhancement on.
        lengths : torch.tensor
            The lengths of the waveforms if the enhancement model handles them.

        Returns
        -------
        torch.tensor
            A batch of enhanced waveforms of the same shape as input.
        """
        noisy = noisy.to(self.device)
        noisy_features = self.compute_features(noisy)

        # Perform masking-based enhancement, multiplying output with input.
        if lengths is not None:
            mask = self.mods.enhance_model(noisy_features, lengths=lengths)
        else:
            mask = self.mods.enhance_model(noisy_features)
        enhanced = torch.mul(mask, noisy_features)

        # Return resynthesized waveforms
        return self.hparams.resynth(torch.expm1(enhanced), noisy)

    def enhance_file(self, filename, output_filename=None):
        """Enhance a wav file.

        Arguments
        ---------
        filename : str
            Location on disk to load file for enhancement.
        output_filename : str
            If provided, writes enhanced data to this file.
        """
        noisy = self.load_audio(filename)
        noisy = noisy.to(self.device)

        # Fake a batch:
        batch = noisy.unsqueeze(0)
        if lengths_arg_exists(self.enhance_batch):
            enhanced = self.enhance_batch(batch, lengths=torch.tensor([1.0]))
        else:
            enhanced = self.enhance_batch(batch)

        if output_filename is not None:
            torchaudio.save(output_filename, enhanced, channels_first=False)

        return enhanced.squeeze(0)


class EncodeDecodePipelineMixin:
    """
    A mixin for pretrained models that makes it possible to specify an encoding pipeline and a decoding pipeline
    """

    def create_pipelines(self):
        """
        Initializes the encode and decode pipeline
        """
        self._run_init_steps(self.hparams.encode_pipeline)
        self._run_init_steps(self.hparams.decode_pipeline)
        self.encode_pipeline = DataPipeline(
            static_data_keys=self.INPUT_STATIC_KEYS,
            dynamic_items=self.hparams.encode_pipeline["steps"],
            output_keys=self.hparams.encode_pipeline["output_keys"],
        )
        self.decode_pipeline = DataPipeline(
            static_data_keys=self.hparams.model_output_keys,
            dynamic_items=self.hparams.decode_pipeline["steps"],
            output_keys=self.OUTPUT_KEYS,
        )

    def _run_init_steps(self, pipeline_definition):
        """Encode/decode pipelines may include initialization
        steps, such as filling text encoders with tokens. Calling
        this method will run them, if defined"""
        steps = pipeline_definition.get("init", [])
        for step in steps:
            step_func = step.get("func")
            if not step_func or not callable(step_func):
                raise ValueError("Invalid pipeline init definition")
            step_func()

    def _run_pipeline(self, pipeline, input, batch):
        if batch:
            output = pipeline(input)
        else:
            output = [pipeline(item) for item in input]
        return output

    def _get_encode_pipeline_input(self, input):
        return input if self.batch_inputs else self._itemize(input)

    def _get_decode_pipeline_input(self, model_output):
        model_output_keys = getattr(self.hparams, "model_output_keys", None)
        pipeline_input = model_output
        if len(model_output_keys) == 1:
            pipeline_input = (pipeline_input,)
        # The input to a pipeline is a dictionary. If model_output_keys
        # is provided, the output of the model is assumed to be a collection
        # (e.g. a list or a tuple).
        if model_output_keys:
            pipeline_input = dict(zip(model_output_keys, pipeline_input))

        # By default, the pipeline will be applied to in batch mode
        # to the entire model input
        if not self.batch_outputs:
            pipeline_input = self._itemize(pipeline_input)
        return pipeline_input

    def _itemize(self, pipeline_input):
        first_item = next(iter(pipeline_input.values()))
        keys, values = pipeline_input.keys(), pipeline_input.values()
        batch_length = len(first_item)
        return [
            dict(zip(keys, [value[idx] for value in values]))
            for idx in range(batch_length)
        ]

    def to_dict(self, data):
        """
        Converts padded batches to dictionaries, leaves
        other data types as is

        Arguments
        ---------
        data: object
            a dictionary or a padded batch

        Returns
        -------
        results: dict
            the dictionary
        """
        if isinstance(data, PaddedBatch):
            data = {
                key: self._get_value(data, key)
                for key in self.hparams.encode_pipeline["output_keys"]
            }
        return data

    def _get_value(self, data, key):
        """
        Retrives the value associated with the specified key, dereferencing
        .data where applicable

        Arguments
        ---------
        data: PaddedBatch
            a padded batch
        key: str
            the key

        Returns
        -------
        result: object
            the result
        """
        value = getattr(data, key)
        if not self.input_use_padded_data and isinstance(value, PaddedData):
            value = value.data
        return value

    @property
    def batch_inputs(self):
        """
        Determines whether the input pipeline
        operates on batches or individual examples
        (true means batched)

        Returns
        -------
        batch_intputs: bool
        """
        return self.hparams.encode_pipeline.get("batch", True)

    @property
    def input_use_padded_data(self):
        """
        If turned on, raw PaddedData instances will be passed to
        the model. If turned off, only .data will be used

        Returns
        -------
        result: bool
            whether padded data is used as is
        """
        return self.hparams.encode_pipeline.get("use_padded_data", False)

    @property
    def batch_outputs(self):
        """
        Determines whether the output pipeline
        operates on batches or individual examples
        (true means batched)

        Returns
        -------
        batch_outputs: bool
        """
        return self.hparams.decode_pipeline.get("batch", True)

    def _collate(self, data):
        if not self.batch_inputs:
            collate_fn = getattr(self.hparams, "collate_fn", PaddedBatch)
            data = collate_fn(data)
        return data

    def encode_input(self, input):
        """
        Encodes the inputs using the pipeline

        Arguments
        ---------
        input: dict
            the raw inputs

        Results
        -------
        results: object

        """
        pipeline_input = self._get_encode_pipeline_input(input)
        model_input = self._run_pipeline(
            pipeline=self.encode_pipeline,
            input=pipeline_input,
            batch=self.batch_inputs,
        )
        model_input = self._collate(model_input)
        if hasattr(model_input, "to"):
            model_input = model_input.to(self.device)
        return self.to_dict(model_input)

    def decode_output(self, output):
        """
        Decodes the raw model outputs

        Arguments
        ---------
        output: tuple
            raw model outputs

        Results
        -------
        result: dict or list
            the output of the pipeline
        """
        pipeline_input = self._get_decode_pipeline_input(output)
        return self._run_pipeline(
            pipeline=self.decode_pipeline,
            input=pipeline_input,
            batch=self.batch_outputs,
        )


class GraphemeToPhoneme(Pretrained, EncodeDecodePipelineMixin):
    """
    A pretrained model implementation for Grapheme-to-Phoneme (G2P) models
    that take raw natural language text as an input and

    Example
    -------
    >>> text = ("English is tough. It can be understood "
    ...         "through thorough thought though")
    >>> from speechbrain.pretrained import GraphemeToPhoneme
    >>> g2p = GraphemeToPhoneme.from_hparams('path/to/model') # doctest: +SKIP
    >>> phonemes = g2p.g2p(text) # doctest: +SKIP
    """

    INPUT_STATIC_KEYS = ["txt"]
    OUTPUT_KEYS = ["phonemes"]

    def __init__(self, *args, **kwargs):
        super().__init__(*args, **kwargs)
        self.create_pipelines()
        self.load_dependencies()

    @property
    def phonemes(self):
        """Returns the available phonemes"""
        return self.hparams.phonemes

    @property
    def language(self):
        """Returns the language for which this model is available"""
        return self.hparams.language

    def g2p(self, text):
        """Performs the Grapheme-to-Phoneme conversion

        Arguments
        ---------
        text: str or list[str]
            a single string to be encoded to phonemes - or a
            sequence of strings

        Returns
        -------
        result: list
            if a single example was provided, the return value is a
            single list of phonemes
        """
        single = isinstance(text, str)
        if single:
            text = [text]

        model_inputs = self.encode_input({"txt": text})
        self._update_graphemes(model_inputs)
        model_outputs = self.mods.model(**model_inputs)
        decoded_output = self.decode_output(model_outputs)
        phonemes = decoded_output["phonemes"]
        if single:
            phonemes = phonemes[0]
        return phonemes

    def _update_graphemes(self, model_inputs):
        grapheme_sequence_mode = getattr(self.hparams, "grapheme_sequence_mode")
        if grapheme_sequence_mode and grapheme_sequence_mode != "raw":
            grapheme_encoded_key = f"grapheme_encoded_{grapheme_sequence_mode}"
            if grapheme_encoded_key in model_inputs:
                model_inputs["grapheme_encoded"] = model_inputs[
                    grapheme_encoded_key
                ]

    def load_dependencies(self):
        """Loads any relevant model dependencies"""
        deps_pretrainer = getattr(self.hparams, "deps_pretrainer", None)
        if deps_pretrainer:
            deps_pretrainer.collect_files()
            deps_pretrainer.load_collected(device=self.device)

    def __call__(self, text):
        """A convenience callable wrapper - same as G2P

        Arguments
        ---------
        text: str or list[str]
            a single string to be encoded to phonemes - or a
            sequence of strings

        Returns
        -------
        result: list
            if a single example was provided, the return value is a
            single list of phonemes
        """
        return self.g2p(text)

    def forward(self, noisy, lengths=None):
        """Runs enhancement on the noisy input"""
        return self.separate_batch(noisy, lengths)


class SNREstimator(Pretrained):
    """A "ready-to-use" SNR estimator.
    """

    MODULES_NEEDED = ["encoder", "encoder_out"]
    HPARAMS_NEEDED = ["stat_pooling", "snrmax", "snrmin"]

    def estimate_batch(self, mix, predictions):
        """Run SI-SNR estimation on the estimated sources, and mixture.

        Arguments
        ---------
        mix : torch.tensor
            The mixture of sources of shape B X T
        predictions : torch.tensor
            of size (B x T x C),
            where B is batch size
                  T is number of time points
                  C is number of sources

        Returns
        -------
        tensor
            Estimate of SNR
        """

        predictions = predictions.permute(0, 2, 1)
        predictions = predictions.reshape(-1, predictions.size(-1))

        if hasattr(self.hparams, "separation_norm_type"):
            if self.hparams.separation_norm_type == "max":
                predictions = (
                    predictions / predictions.max(dim=1, keepdim=True)[0]
                )
                mix = mix / mix.max(dim=1, keepdim=True)[0]

            elif self.hparams.separation_norm_type == "stnorm":
                predictions = (
                    predictions - predictions.mean(dim=1, keepdim=True)
                ) / predictions.std(dim=1, keepdim=True)
                mix = (mix - mix.mean(dim=1, keepdim=True)) / mix.std(
                    dim=1, keepdim=True
                )

        min_T = min(predictions.shape[1], mix.shape[1])
        assert predictions.shape[1] == mix.shape[1], "lengths change"

        mix_repeat = mix.repeat(2, 1)
        inp_cat = torch.cat(
            [
                predictions[:, :min_T].unsqueeze(1),
                mix_repeat[:, :min_T].unsqueeze(1),
            ],
            dim=1,
        )

        enc = self.mods.encoder(inp_cat)
        enc = enc.permute(0, 2, 1)
        enc_stats = self.hparams.stat_pooling(enc)

        # this gets the SI-SNR estimate in the compressed range 0-1
        snrhat = self.mods.encoder_out(enc_stats).squeeze()

        # get the SI-SNR estimate in the true range
        snrhat = self.gettrue_snrrange(snrhat)
        return snrhat

    def forward(self, mix, predictions):
        """Just run the batch estimate"""
        return self.estimate_batch(mix, predictions)

    def gettrue_snrrange(self, inp):
        """Convert from 0-1 range to true snr range"""
        rnge = self.hparams.snrmax - self.hparams.snrmin
        inp = inp * rnge
        inp = inp + self.hparams.snrmin
        return inp


class Tacotron2(Pretrained):
    HPARAMS_NEEDED = ["model", "text_to_sequence"]

    """
    A ready-to-use wrapper for Tacotron2 (text -> mel_spec).

    Arguments
    ---------
    hparams
        Hyperparameters (from HyperPyYAML)

    Example
    -------
    >>> tacotron2 = Tacotron2.from_hparams(source="speechbrain/TTS_Tacotron2", savedir=tmpdir)
    >>> mel_output, mel_length, alignment = tacotron2.encode_text("Mary had a little lamb")
    >>> items = [
    ...   "A quick brown fox jumped over the lazy dog",
    ...   "How much wood would a woodchuck chuck?",
    ...   "Never odd or even"
    ... ]
    >>> mel_outputs, mel_lengths, alignments = tacotron2.encode_batch(items)
    """

    def __init__(self, *args, **kwargs):
        super().__init__(*args, **kwargs)
        self.text_cleaners = getattr(
            self.hparams, "text_cleaners", ["english_cleaners"]
        )
        self.infer = self.hparams.model.infer

    def text_to_seq(self, txt):
        """Encodes raw text into a tensor with a customer text-to-equence fuction
        """
        sequence = self.hparams.text_to_sequence(txt, self.text_cleaners)
        return sequence, len(sequence)

    def encode_batch(self, texts):
        """Computes mel-spectrogram for a list of texts

        Texts must be sorted in decreasing order on their lengths

        Arguments
        ---------
        text: List[str]
            texts to be encoded into spectrogram

        Returns
        -------
        tensors of output spectrograms, output lengths and alignments
        """
        with torch.no_grad():
            inputs = [
                {"text_sequences": torch.tensor(self.text_to_seq(item)[0])}
                for item in texts
            ]
            inputs = speechbrain.dataio.batch.PaddedBatch(inputs)

            lens = [self.text_to_seq(item)[1] for item in texts]
            assert lens == sorted(
                lens, reverse=True
            ), "ipnut lengths must be sorted in decreasing order"
            input_lengths = torch.tensor(lens)

            mel_outputs_postnet, mel_lengths, alignments = self.infer(
                inputs.text_sequences.data, input_lengths
            )
        return mel_outputs_postnet, mel_lengths, alignments

    def encode_text(self, text):
        """Runs inference for a single text str"""
        return self.encode_batch([text])

    def forward(self, texts):
        return self.encode_batch(texts)


class HIFIGAN(Pretrained):
    HPARAMS_NEEDED = ["generator"]

    """
    A ready-to-use wrapper for HiFiGAN (mel_spec -> waveform).

    Arguments
    ---------
    hparams
        Hyperparameters (from HyperPyYAML)

    Example
    -------
    >>> hifi_gan = HIFIGAN.from_hparams('path/to/model')
    >>> mel_specs = torch.rand(2, 80, 35)
    >>> waveforms = hifi_gan.decode_batch(mel_specs)
    """

    def __init__(self, *args, **kwargs):
        super().__init__(*args, **kwargs)
        self.infer = self.hparams.generator.inference

    def decode_batch(self, spectrogram):
        """Computes waveforms from a batch of mel-spectrograms

        Arguments
        ---------
        spectrogram: torch.tensor
            Batch of mel-spectrograms [batch, mels, time]

        Returns
        -------
        waveforms: torch.tensor
            Batch of mel-waveforms [batch, 1, time]

        """
        with torch.no_grad():
            waveform = self.infer(spectrogram)
        return waveform

    def decode_spectrogram(self, spectrogram):
        """Computes waveforms from a single mel-spectrogram

        Arguments
        ---------
        spectrogram: torch.tensor
            mel-spectrogram [mels, time]

        Returns
        -------
        waveform: torch.tensor
            waveform [1, time]

        audio can be saved by:
        >>> waveform = torch.rand(1, 666666)
        >>> sample_rate = 22050
        >>> torchaudio.save("test.wav", waveform, sample_rate)
        """
        with torch.no_grad():
            waveform = self.infer(spectrogram.unsqueeze(0))
        return waveform.squeeze(0)

    def forward(self, spectrogram):
        return self.decode_batch(spectrogram)<|MERGE_RESOLUTION|>--- conflicted
+++ resolved
@@ -8,11 +8,8 @@
  * Titouan Parcollet 2021
  * Abdel Heba 2021
 """
-<<<<<<< HEAD
 import logging
-=======
 import hashlib
->>>>>>> 184ff646
 import sys
 import speechbrain
 import torch
