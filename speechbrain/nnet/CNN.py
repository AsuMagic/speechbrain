"""Library implementing convolutional neural networks.

Authors
 * Mirco Ravanelli 2020
 * Jianyuan Zhong 2020
"""

import math
import torch
import logging
import numpy as np
import torch.nn as nn
import torch.nn.functional as F
from typing import Tuple

logger = logging.getLogger(__name__)


class SincConv(nn.Module):
    """This function implements SincConv (SincNet).

    M. Ravanelli, Y. Bengio, "Speaker Recognition from raw waveform with
    SincNet", in Proc. of  SLT 2018 (https://arxiv.org/abs/1808.00158)

    Arguments
    ---------
    out_channels: int
        It is the number of output channels.
    kernel_size: int
        Kernel size of the convolutional filters.
    stride: int
        Stride factor of the convolutional filters. When the stride factor > 1,
        a decimation in time is performed.
    dilation: int
        Dilation factor of the convolutional filters.
    padding: str
        (same, valid, causal). If "valid", no padding is performed.
        If "same" and stride is 1, output shape is same as input shape.
        "causal" results in causal (dilated) convolutions.
    padding_mode: str
        This flag specifies the type of padding. See torch.nn documentation
        for more information.
    groups: int
        This option specifies the convolutional groups. See torch.nn
        documentation for more information.
    bias: bool
        If True, the additive bias b is adopted.
    sample_rate: int,
        Sampling rate of the input signals. It is only used for sinc_conv.
    min_low_hz: float
        Lowest possible frequency (in Hz) for a filter. It is only used for
        sinc_conv.
    min_low_hz: float
        Lowest possible value (in Hz) for a filter bandwidth.

    Example
    -------
    >>> inp_tensor = torch.rand([10, 16000])
    >>> conv = SincConv(out_channels=25, kernel_size=11)
    >>> out_tensor = conv(inp_tensor)
    >>> out_tensor.shape
    torch.Size([10, 16000, 25])
    """

    def __init__(
        self,
        out_channels,
        kernel_size,
        stride=1,
        dilation=1,
        padding="same",
        padding_mode="reflect",
        sample_rate=16000,
        min_low_hz=50,
        min_band_hz=50,
    ):
        super().__init__()
        self.out_channels = out_channels
        self.kernel_size = kernel_size
        self.stride = stride
        self.dilation = dilation
        self.padding = padding
        self.padding_mode = padding_mode
        self.sample_rate = sample_rate
        self.min_low_hz = min_low_hz
        self.min_band_hz = min_band_hz

        # Initialize Sinc filters
        self._init_sinc_conv()

    def forward(self, x):
        """Returns the output of the convolution.

        Arguments
        ---------
        x : torch.Tensor (batch, time, channel)
            input to convolve. 2d or 4d tensors are expected.

        """
        x = x.transpose(1, -1)

        unsqueeze = x.ndim == 2
        if unsqueeze:
            x = x.unsqueeze(1)

        if self.padding == "same":
            x = self._manage_padding(
                x, self.kernel_size, self.dilation, self.stride
            )

        elif self.padding == "causal":
            num_pad = (self.kernel_size - 1) * self.dilation
            x = F.pad(x, (num_pad, 0))

        elif self.padding == "valid":
            pass

        else:
            raise ValueError(
                "Padding must be 'same', 'valid' or 'causal'. Got %s."
                % (self.padding)
            )

        sinc_filters = self._get_sinc_filters()

        wx = F.conv1d(
            x,
            sinc_filters,
            stride=self.stride,
            padding=0,
            dilation=self.dilation,
        )

        if unsqueeze:
            wx = wx.squeeze(1)

        wx = wx.transpose(1, -1)

        return wx

    def _get_sinc_filters(self,):
        """This functions creates the sinc-filters to used for sinc-conv.
        """
        # Computing the low frequencies of the filters
        low = self.min_low_hz + torch.abs(self.low_hz_)

        # Setting minimum band and minimum freq
        high = torch.clamp(
            low + self.min_band_hz + torch.abs(self.band_hz_),
            self.min_low_hz,
            self.sample_rate / 2,
        )
        band = (high - low)[:, 0]

        # Passing from n_ to the corresponding f_times_t domain
        f_times_t_low = torch.matmul(low, self.n_)
        f_times_t_high = torch.matmul(high, self.n_)

        # Left part of the filters.
        band_pass_left = (
            (torch.sin(f_times_t_high) - torch.sin(f_times_t_low))
            / (self.n_ / 2)
        ) * self.window_

        # Central element of the filter
        band_pass_center = 2 * band.view(-1, 1)

        # Right part of the filter (sinc filters are symmetric)
        band_pass_right = torch.flip(band_pass_left, dims=[1])

        # Combining left, central, and right part of the filter
        band_pass = torch.cat(
            [band_pass_left, band_pass_center, band_pass_right], dim=1
        )

        # Amplitude normalization
        band_pass = band_pass / (2 * band[:, None])

        # Setting up the filter coefficients
        filters = band_pass.view(self.out_channels, 1, self.kernel_size)

        return filters

    def _init_sinc_conv(self):
        """Initializes the parameters of the sinc_conv layer."""

        # Initialize filterbanks such that they are equally spaced in Mel scale
        high_hz = self.sample_rate / 2 - (self.min_low_hz + self.min_band_hz)

        mel = torch.linspace(
            self._to_mel(self.min_low_hz),
            self._to_mel(high_hz),
            self.out_channels + 1,
        )

        hz = self._to_hz(mel)

        # Filter lower frequency and bands
        self.low_hz_ = hz[:-1].unsqueeze(1)
        self.band_hz_ = (hz[1:] - hz[:-1]).unsqueeze(1)

        # Maiking freq and bands learnable
        self.low_hz_ = nn.Parameter(self.low_hz_)
        self.band_hz_ = nn.Parameter(self.band_hz_)

        # Hamming window
        n_lin = torch.linspace(
            0, (self.kernel_size / 2) - 1, steps=int((self.kernel_size / 2)),
        )
        self.window_ = 0.54 - 0.46 * torch.cos(
            2 * math.pi * n_lin / self.kernel_size
        )

        # Time axis  (only half is needed due to symmetry)
        n = (self.kernel_size - 1) / 2.0
        self.n_ = (
            2 * math.pi * torch.arange(-n, 0).view(1, -1) / self.sample_rate
        )

    def _to_mel(self, hz):
        """Converts frequency in Hz to the mel scale.
        """
        return 2595 * np.log10(1 + hz / 700)

    def _to_hz(self, mel):
        """Converts frequency in the mel scale to Hz.
        """
        return 700 * (10 ** (mel / 2595) - 1)

    def _manage_padding(self, x, kernel_size, dilation, stride):
        """This function performs zero-padding on the time axis
        such that their lengths is unchanged after the convolution.

        Arguments
        ---------
        x : torch.Tensor
        kernel_size : int
        dilation : int
        stride: int
        """

        # Detecting input shape
        L_in = x.shape[-1]

        # Time padding
        padding = get_padding_elem(L_in, stride, kernel_size, dilation)

        # Applying padding
        x = nn.functional.pad(x, tuple(padding), mode=self.padding_mode)

        return x


class Conv1d(nn.Module):
    """This function implements 1d convolution.

    Arguments
    ---------
    out_channels: int
        It is the number of output channels.
    kernel_size: int
        Kernel size of the convolutional filters.
    input_shape : tuple
        The shape of the input. Alternatively use ``in_channels``.
    in_channels : int
        The number of input channels. Alternatively use ``input_shape``.
    stride: int
        Stride factor of the convolutional filters. When the stride factor > 1,
        a decimation in time is performed.
    dilation: int
        Dilation factor of the convolutional filters.
    padding: str
        (same, valid, causal). If "valid", no padding is performed.
        If "same" and stride is 1, output shape is same as input shape.
        "causal" results in causal (dilated) convolutions.
    padding_mode: str
        This flag specifies the type of padding. See torch.nn documentation
        for more information.

    Example
    -------
    >>> inp_tensor = torch.rand([10, 40, 16])
    >>> cnn_1d = Conv1d(
    ...     input_shape=inp_tensor.shape, out_channels=8, kernel_size=5
    ... )
    >>> out_tensor = cnn_1d(inp_tensor)
    >>> out_tensor.shape
    torch.Size([10, 40, 8])
    """

    def __init__(
        self,
        out_channels,
        kernel_size,
        input_shape=None,
        in_channels=None,
        stride=1,
        dilation=1,
        padding="same",
        groups=1,
        bias=True,
        padding_mode="reflect",
        skip_transpose=False,
    ):
        super().__init__()
        self.kernel_size = kernel_size
        self.stride = stride
        self.dilation = dilation
        self.padding = padding
        self.padding_mode = padding_mode
        self.unsqueeze = False
        self.skip_transpose = skip_transpose

        if input_shape is None and in_channels is None:
            raise ValueError("Must provide one of input_shape or in_channels")

        if in_channels is None:
            in_channels = self._check_input_shape(input_shape)

        self.conv = nn.Conv1d(
            in_channels,
            out_channels,
            self.kernel_size,
            stride=self.stride,
            dilation=self.dilation,
            padding=0,
            groups=groups,
            bias=bias,
        )

    def forward(self, x):
        """Returns the output of the convolution.

        Arguments
        ---------
        x : torch.Tensor (batch, time, channel)
            input to convolve. 2d or 4d tensors are expected.

        """
<<<<<<< HEAD
        # Conv expects time dimension last, not second
        x = x.transpose(1, -1)
=======
        if init_params:
            self.init_params(x)

        if not self.skip_transpose:
            x = x.transpose(1, -1)
>>>>>>> 1816b748

        if self.unsqueeze:
            x = x.unsqueeze(1)

        if self.padding == "same":
            x = self._manage_padding(
                x, self.kernel_size, self.dilation, self.stride
            )

        elif self.padding == "causal":
            num_pad = (self.kernel_size - 1) * self.dilation
            x = F.pad(x, (num_pad, 0))

        elif self.padding == "valid":
            pass

        else:
            raise ValueError(
                "Padding must be 'same', 'valid' or 'causal'. Got %s."
                % (self.padding)
            )

        wx = self.conv(x)

        if self.unsqueeze:
            wx = wx.squeeze(1)

        if not self.skip_transpose:
            wx = wx.transpose(1, -1)

        return wx

    def _manage_padding(self, x, kernel_size, dilation, stride):
        """This function performs zero-padding on the time axis
        such that their lengths is unchanged after the convolution.

        Arguments
        ---------
        x : torch.Tensor
        kernel_size : int
        dilation : int
        stride: int
        """

        # Detecting input shape
        L_in = x.shape[-1]

        # Time padding
        padding = get_padding_elem(L_in, stride, kernel_size, dilation)

        # Applying padding
        x = F.pad(x, tuple(padding), mode=self.padding_mode)

        return x

    def _check_input_shape(self, shape):
        """
        Checks the input shape and returns the number of input channels.
        """

        if len(shape) == 2:
            self.unsqueeze = True
            in_channels = 1
<<<<<<< HEAD
        elif len(shape) == 3:
            in_channels = shape[2]
=======
        elif self.skip_transpose:
            in_channels = x.shape[1]
        elif len(x.shape) == 3:
            in_channels = x.shape[2]
>>>>>>> 1816b748
        else:
            raise ValueError("conv1d expects 2d, 3d inputs. Got " + len(shape))

        # Kernel size must be odd
        if self.kernel_size % 2 == 0:
            raise ValueError(
                "The field kernel size must be an odd number. Got %s."
                % (self.kernel_size)
            )
        return in_channels


class Conv2d(nn.Module):
    """This function implements 1d convolution.

    Arguments
    ---------
    out_channels: int
        It is the number of output channels.
    kernel_size: tuple
        Kernel size of the 2d convolutional filters over time and frequency
        axis.
    input_shape : tuple
        The shape of the input. Alternatively use ``in_channels``.
    in_channels : int
        The number of input channels. Alternatively use ``input_shape``.
    stride: int
        Stride factor of the 2d convolutional filters over time and frequency
        axis.
    dilation: int
        Dilation factor of the 2d convolutional filters over time and
        frequency axis.
    padding: str
        (same, valid). If "valid", no padding is performed.
        If "same" and stride is 1, output shape is same as input shape.
    padding_mode: str
        This flag specifies the type of padding. See torch.nn documentation
        for more information.
    groups: int
        This option specifies the convolutional groups. See torch.nn
        documentation for more information.
    bias: bool
        If True, the additive bias b is adopted.

    Example
    -------
    >>> inp_tensor = torch.rand([10, 40, 16, 8])
    >>> cnn_2d = Conv2d(
    ...     input_shape=inp_tensor.shape, out_channels=5, kernel_size=(7, 3)
    ... )
    >>> out_tensor = cnn_2d(inp_tensor)
    >>> out_tensor.shape
    torch.Size([10, 40, 16, 5])
    """

    def __init__(
        self,
        out_channels,
        kernel_size,
        input_shape=None,
        in_channels=None,
        stride=(1, 1),
        dilation=(1, 1),
        padding="same",
        groups=1,
        bias=True,
        padding_mode="reflect",
    ):
        super().__init__()

        # handle the case if some parameter is int
        if isinstance(kernel_size, int):
            kernel_size = (kernel_size, kernel_size)
        if isinstance(stride, int):
            stride = (stride, stride)
        if isinstance(dilation, int):
            dilation = (dilation, dilation)

        self.kernel_size = kernel_size
        self.stride = stride
        self.dilation = dilation
        self.padding = padding
        self.padding_mode = padding_mode
        self.unsqueeze = False

        if input_shape is None and in_channels is None:
            raise ValueError("Must provide one of input_shape or in_channels")

        if in_channels is None:
            in_channels = self._check_input(input_shape)

        # Weights are initialized following pytorch approach
        self.conv = nn.Conv2d(
            in_channels,
            out_channels,
            self.kernel_size,
            stride=self.stride,
            padding=0,
            dilation=self.dilation,
            groups=groups,
            bias=bias,
        )

    def forward(self, x):
        """Returns the output of the convolution.

        Arguments
        ---------
        x : torch.Tensor (batch, time, channel)
            input to convolve. 2d or 4d tensors are expected.

        """
        x = x.transpose(1, -1)

        if self.unsqueeze:
            x = x.unsqueeze(1)

        if self.padding == "same":
            x = self._manage_padding(
                x, self.kernel_size, self.dilation, self.stride
            )

        elif self.padding == "valid":
            pass

        else:
            raise ValueError(
                "Padding must be 'same' or 'valid'. Got %s." % (self.padding)
            )

        wx = self.conv(x)

        if self.unsqueeze:
            wx = wx.squeeze(1)

        wx = wx.transpose(1, -1)

        return wx

    def _manage_padding(
        self,
        x,
        kernel_size: Tuple[int, int],
        dilation: Tuple[int, int],
        stride: Tuple[int, int],
    ):
        """This function performs zero-padding on the time and frequency axises
        such that their lengths is unchanged after the convolution.

        Arguments
        ---------
        x : torch.Tensor
        kernel_size : int
        dilation : int
        stride: int
        """
        # Detecting input shape
        L_in = x.shape[-1]

        # Time padding
        padding_time = get_padding_elem(
            L_in, stride[-1], kernel_size[-1], dilation[-1]
        )

        padding_freq = get_padding_elem(
            L_in, stride[-2], kernel_size[-2], dilation[-2]
        )
        padding = padding_time + padding_freq

        # Applying padding
        x = nn.functional.pad(x, padding, mode=self.padding_mode)

        return x

    def _check_input(self, shape):
        """
        Checks the input shape and returns the number of input channels.
        """
        if len(shape) == 3:
            self.unsqueeze = True
            in_channels = 1

        elif len(shape) == 4:
            in_channels = shape[3]

        else:
            raise ValueError("Expected 3d or 4d inputs. Got " + len(shape))

        # Kernel size must be odd
        if self.kernel_size[0] % 2 == 0 or self.kernel_size[1] % 2 == 0:
            raise ValueError(
                "The field kernel size must be an odd number. Got %s."
                % (self.kernel_size)
            )

        return in_channels


class DepthwiseSeparableConv1d(nn.Module):
    """This class implements the depthwise seperable convolution
    First, a channel wise convolution is applied to the input
    Then, a point wise convolution to project the input to output

    Arguments
    ---------
    out_channels: int
        It is the number of output channels.
    kernel_size: int
        Kernel size of the convolutional filters.
    input_shape : tuple
        Expected shape of the input.
    stride: int
        Stride factor of the convolutional filters. When the stride factor > 1,
        a decimation in time is performed.
    dilation: int
        Dilation factor of the convolutional filters.
    padding: str
        (same, valid, causal). If "valid", no padding is performed.
        If "same" and stride is 1, output shape is same as input shape.
        "causal" results in causal (dilated) convolutions.
    padding_mode: str
        This flag specifies the type of padding. See torch.nn documentation
        for more information.
    bias: bool
        If True, the additive bias b is adopted

    Example
    -------
    >>> inp = torch.randn([8, 120, 40])
    >>> conv = DepthwiseSeparableConv1d(256, 3, input_shape=inp.shape)
    >>> out = conv(inp)
    >>> out.shape
    torch.Size([8, 120, 256])
    """

    def __init__(
        self,
        out_channels,
        kernel_size,
        input_shape,
        stride=1,
        dilation=1,
        padding="same",
        bias=True,
    ):
        super().__init__()

        assert len(input_shape) == 3, "input must be a 3d tensor"

        bz, time, chn = input_shape

        self.depthwise = Conv1d(
            chn,
            kernel_size,
            input_shape=input_shape,
            stride=stride,
            dilation=dilation,
            padding=padding,
            groups=chn,
            bias=bias,
        )

        self.pointwise = Conv1d(
            out_channels, kernel_size=1, input_shape=input_shape,
        )

    def forward(self, x):
        """Returns the output of the convolution.

        Arguments
        ---------
        x : torch.Tensor (batch, time, channel)
            input to convolve. 3d tensors are expected.
        """
        return self.pointwise(self.depthwise(x))


class DepthwiseSeparableConv2d(nn.Module):
    """This class implements the depthwise seperable convolution
    First, a channel wise convolution is applied to the input
    Then, a point wise convolution to project the input to output

    Arguments
    ---------
    ut_channels: int
        It is the number of output channels.
    kernel_size: int
        Kernel size of the convolutional filters.
    stride: int
        Stride factor of the convolutional filters. When the stride factor > 1,
        a decimation in time is performed.
    dilation: int
        Dilation factor of the convolutional filters.
    padding: str
        (same, valid, causal). If "valid", no padding is performed.
        If "same" and stride is 1, output shape is same as input shape.
        "causal" results in causal (dilated) convolutions.
    padding_mode: str
        This flag specifies the type of padding. See torch.nn documentation
        for more information.
    bias: bool
        If True, the additive bias b is adopted

    Example
    -------
    >>> inp = torch.randn([8, 120, 40, 1])
    >>> conv = DepthwiseSeparableConv2d(256, (3, 3), input_shape=inp.shape)
    >>> out = conv(inp)
    >>> out.shape
    torch.Size([8, 120, 40, 256])
    """

    def __init__(
        self,
        out_channels,
        kernel_size,
        input_shape,
        stride=(1, 1),
        dilation=(1, 1),
        padding="same",
        bias=True,
    ):
        super().__init__()

        # handle the case if some parameter is int
        if isinstance(kernel_size, int):
            kernel_size = (kernel_size, kernel_size)
        if isinstance(stride, int):
            stride = (stride, stride)
        if isinstance(dilation, int):
            dilation = (dilation, dilation)

        assert len(input_shape) in {3, 4}, "input must be a 3d or 4d tensor"
        self.unsqueeze = len(input_shape) == 3

        bz, time, chn1, chn2 = input_shape

        self.depthwise = Conv2d(
            chn2,
            kernel_size,
            input_shape=input_shape,
            stride=stride,
            dilation=dilation,
            padding=padding,
            groups=chn2,
            bias=bias,
        )

        self.pointwise = Conv2d(
            out_channels, kernel_size=(1, 1), input_shape=input_shape,
        )

    def forward(self, x):
        """Returns the output of the convolution.

        Arguments
        ---------
        x : torch.Tensor (batch, time, channel)
            input to convolve. 3d tensors are expected.
        """
        if self.unsqueeze:
            x = x.unsqueeze(1)

        out = self.pointwise(self.depthwise(x))

        if self.unsqueeze:
            out = out.squeeze(1)

        return out


def get_padding_elem(L_in: int, stride: int, kernel_size: int, dilation: int):
    """This function computes the number of elements to add for zero-padding.

    Arguments
    ---------
    L_in : int
    stride: int
    kernel_size : int
    dilation : int
    """
    if stride > 1:
        n_steps = math.ceil(((L_in - kernel_size * dilation) / stride) + 1)
        L_out = stride * (n_steps - 1) + kernel_size * dilation
        padding = [kernel_size // 2, kernel_size // 2]

    else:
        L_out = (L_in - dilation * (kernel_size - 1) - 1) / stride + 1
        L_out = int(L_out)

        padding = [(L_in - L_out) // 2, (L_in - L_out) // 2]
    return padding<|MERGE_RESOLUTION|>--- conflicted
+++ resolved
@@ -337,16 +337,8 @@
             input to convolve. 2d or 4d tensors are expected.
 
         """
-<<<<<<< HEAD
-        # Conv expects time dimension last, not second
-        x = x.transpose(1, -1)
-=======
-        if init_params:
-            self.init_params(x)
-
         if not self.skip_transpose:
             x = x.transpose(1, -1)
->>>>>>> 1816b748
 
         if self.unsqueeze:
             x = x.unsqueeze(1)
@@ -410,15 +402,10 @@
         if len(shape) == 2:
             self.unsqueeze = True
             in_channels = 1
-<<<<<<< HEAD
+        elif self.skip_transpose:
+            in_channels = shape[1]
         elif len(shape) == 3:
             in_channels = shape[2]
-=======
-        elif self.skip_transpose:
-            in_channels = x.shape[1]
-        elif len(x.shape) == 3:
-            in_channels = x.shape[2]
->>>>>>> 1816b748
         else:
             raise ValueError("conv1d expects 2d, 3d inputs. Got " + len(shape))
 
