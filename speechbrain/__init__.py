""" Comprehensive speech processing toolkit
"""

import os
<<<<<<< HEAD

from . import alignment  # noqa
from . import dataio  # noqa
from . import decoders  # noqa
from . import lm  # noqa
from . import lobes  # noqa
from . import nnet  # noqa
from . import processing  # noqa
from . import tokenizers  # noqa
from . import utils  # noqa
from .core import Brain, Stage, create_experiment_directory, parse_arguments
from .utils.importutils import deprecated_redirect
=======
from .core import Stage, Brain, create_experiment_directory, parse_arguments
from .utils.importutils import deprecated_redirect, lazy_export_all
>>>>>>> 175c2a55

with open(os.path.join(os.path.dirname(__file__), "version.txt")) as f:
    version = f.read().strip()

__all__ = [
    "Stage",
    "Brain",
    "create_experiment_directory",
    "parse_arguments",
]

__version__ = version


def make_deprecated_redirections():
    sb1_0_redirect_str = (
        "This is a change from SpeechBrain 1.0. "
        "See: https://github.com/speechbrain/speechbrain/releases/tag/v1.0.0"
    )

    deprecated_redirect(
        "speechbrain.pretrained",
        "speechbrain.inference",
        extra_reason=sb1_0_redirect_str,
<<<<<<< HEAD
    )


make_deprecated_redirections()
=======
        also_lazy_export=True,
    )


make_deprecated_redirections()

lazy_export_all(__file__, __name__, export_subpackages=True)
>>>>>>> 175c2a55
<|MERGE_RESOLUTION|>--- conflicted
+++ resolved
@@ -2,23 +2,8 @@
 """
 
 import os
-<<<<<<< HEAD
-
-from . import alignment  # noqa
-from . import dataio  # noqa
-from . import decoders  # noqa
-from . import lm  # noqa
-from . import lobes  # noqa
-from . import nnet  # noqa
-from . import processing  # noqa
-from . import tokenizers  # noqa
-from . import utils  # noqa
-from .core import Brain, Stage, create_experiment_directory, parse_arguments
-from .utils.importutils import deprecated_redirect
-=======
 from .core import Stage, Brain, create_experiment_directory, parse_arguments
 from .utils.importutils import deprecated_redirect, lazy_export_all
->>>>>>> 175c2a55
 
 with open(os.path.join(os.path.dirname(__file__), "version.txt")) as f:
     version = f.read().strip()
@@ -43,17 +28,10 @@
         "speechbrain.pretrained",
         "speechbrain.inference",
         extra_reason=sb1_0_redirect_str,
-<<<<<<< HEAD
-    )
-
-
-make_deprecated_redirections()
-=======
         also_lazy_export=True,
     )
 
 
 make_deprecated_redirections()
 
-lazy_export_all(__file__, __name__, export_subpackages=True)
->>>>>>> 175c2a55
+lazy_export_all(__file__, __name__, export_subpackages=True)