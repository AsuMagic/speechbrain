--- conflicted
+++ resolved
@@ -9,16 +9,10 @@
 
 import torch
 
-<<<<<<< HEAD
-import torch
-
-logger = logging.getLogger(__name__)
-=======
 import speechbrain.kernels.common
 from speechbrain.utils.logger import get_logger
 
 logger = get_logger(__name__)
->>>>>>> 7b91c7df
 
 
 def disable_cudnn_benchmarking():
