"""
Module importing related utilities.

Author
 * Sylvain de Langen 2024
"""

import importlib
import os
import sys
import warnings
from types import ModuleType
<<<<<<< HEAD
from typing import Optional
=======
from typing import List, Optional


class LazyModule(ModuleType):
    """Defines a module type that lazily imports the target module, thus
    exposing contents without importing the target module needlessly.

    Arguments
    ---------
    name : str
        Name of the module.
    target : str
        Module to be loading lazily.
    package : str, optional
        If specified, the target module load will be relative to this package.
        Depending on how you inject the lazy module into the environment, you
        may choose to specify the package here, or you may choose to include it
        into the `name` with the dot syntax.
        e.g. see how :func:`~lazy_export` and :func:`~deprecated_redirect`
        differ.
    """
>>>>>>> 37fc8a02

    def __init__(
        self,
        name: str,
        target: str,
        package: Optional[str],
    ):
        super().__init__(name)
        self.target = target
        self.lazy_module = None
        self.package = package

    def _ensure_module(self) -> ModuleType:
        """Ensures that the target module is imported and available as
        `self.lazy_module`, also returning it."""

        if self.lazy_module is None:
            try:
                if self.package is None:
                    self.lazy_module = importlib.import_module(self.target)
                else:
                    self.lazy_module = importlib.import_module(
                        f".{self.target}", self.package
                    )
            except Exception as e:
                raise ImportError(f"Lazy import of {repr(self)} failed") from e

        return self.lazy_module

    def __repr__(self) -> str:
        return f"LazyModule(package={self.package}, target={self.target}, loaded={self.lazy_module is not None})"

    def __getattr__(self, attr):
        # NOTE: exceptions here get eaten and not displayed
        return getattr(self._ensure_module(), attr)


class DeprecatedModuleRedirect(LazyModule):
    """Defines a module type that lazily imports the target module using
    :class:`~LazyModule`, but logging a deprecation warning when the import
    is actually being performed.

    This is only the module type itself; if you want to define a redirection,
    use :func:`~deprecated_redirect` instead.

    Arguments
    ---------
    old_import : str
        Old module import path e.g. `mypackage.myoldmodule`
    new_import : str
        New module import path e.g. `mypackage.mynewcoolmodule.mycoolsubmodule`
    extra_reason : str, optional
        If specified, extra text to attach to the warning for clarification
        (e.g. justifying why the move has occurred, or additional problems to
        look out for).
    """

    def __init__(
        self,
        old_import: str,
        new_import: str,
        extra_reason: Optional[str] = None,
    ):
        super().__init__(name=old_import, target=new_import, package=None)
        self.old_import = old_import
        self.extra_reason = extra_reason

    def _redirection_warn(self):
        """Emits the warning for the redirection (with the extra reason if
        provided)."""

        warning_text = (
            f"Module '{self.old_import}' was deprecated, redirecting to "
            f"'{self.target}'. Please update your script."
        )

        if self.extra_reason is not None:
            warning_text += f" {self.extra_reason}"

        # NOTE: we are not using DeprecationWarning because this gets ignored by
        # default, even though we consider the warning to be rather important
        # in the context of SB

        warnings.warn(
            warning_text,
            # category=DeprecationWarning,
            stacklevel=4,  # _ensure_module <- __getattr__ <- python <- user
        )

    def _ensure_module(self) -> ModuleType:
        if self.lazy_module is None:
            self._redirection_warn()

        return super()._ensure_module()


def find_imports(file_path: str, find_subpackages: bool = False) -> List[str]:
    """Returns a list of importable scripts in the same module as the specified
    file. e.g. if you have `foo/__init__.py` and `foo/bar.py`, then
    `files_in_module("foo/__init__.py")` then the result will be `["bar"]`.

    Not recursive; this is only applies to the direct modules/subpackages of the
    package at the given path.

    Arguments
    ---------
    file_path : str
        Path of the file to navigate the directory of. Typically the
        `__init__.py` path this is called from, using `__file__`.
    find_subpackages : bool
        Whether we should find the subpackages as well.
    """

    imports = []

    module_dir = os.path.dirname(file_path)

    for filename in os.listdir(module_dir):
        if filename.startswith("__"):
            continue

        if filename.endswith(".py"):
            imports.append(filename[:-3])

        if find_subpackages and os.path.isdir(
            os.path.join(module_dir, filename)
        ):
            imports.append(filename)

    return imports


def lazy_export(name: str, package: str):
    """Makes `name` lazily available under the module list for the specified
    `package`, unless it was loaded already, in which case it is ignored.

    Arguments
    ---------
    name : str
        Name of the module, as long as it can get imported with
        `{package}.{name}`.
    package : str
        The relevant package, usually determined with `__name__` from the
        `__init__.py`.
    """

    # already imported for real (e.g. utils.importutils itself)
    if hasattr(sys.modules[package], name):
        return

    setattr(sys.modules[package], name, LazyModule(name, name, package))


def lazy_export_all(
    init_file_path: str, package: str, export_subpackages: bool = False
):
    """Makes all modules under a module lazily importable merely by accessing
    them; e.g. `foo/bar.py` could be accessed with `foo.bar.some_func()`.

    Arguments
    ---------
    init_file_path : str
        Path of the `__init__.py` file, usually determined with `__file__` from
        there.
    package : str
        The relevant package, usually determined with `__name__` from the
        `__init__.py`.
    export_subpackages : bool
        Whether we should make the subpackages (subdirectories) available
        directly as well.
    """

    for name in find_imports(
        init_file_path, find_subpackages=export_subpackages
    ):
        lazy_export(name, package)


def deprecated_redirect(
    old_import: str,
    new_import: str,
    extra_reason: Optional[str] = None,
    also_lazy_export: bool = False,
) -> None:
    """Patches the module list to add a lazy redirection from `old_import` to
    `new_import`, emitting a `DeprecationWarning` when imported.

    Arguments
    ---------
    old_import : str
        Old module import path e.g. `mypackage.myoldmodule`
    new_import : str
        New module import path e.g. `mypackage.mycoolpackage.mynewmodule`
    extra_reason : str, optional
        If specified, extra text to attach to the warning for clarification
        (e.g. justifying why the move has occurred, or additional problems to
        look out for).
    also_lazy_export : bool
        Whether the module should also be exported as a lazy module in the
        package determined in `old_import`.
        e.g. if you had a `foo.bar.somefunc` import as `old_import`, assuming
        you have `foo` imported (or lazy loaded), you could use
        `foo.bar.somefunc` directly without importing `foo.bar` explicitly.
    """

    redirect = DeprecatedModuleRedirect(
        old_import, new_import, extra_reason=extra_reason
    )

    sys.modules[old_import] = redirect

    if also_lazy_export:
        package_sep_idx = old_import.rfind(".")
        old_package = old_import[:package_sep_idx]
        old_module = old_import[package_sep_idx + 1 :]
        if not hasattr(sys.modules[old_package], old_module):
            setattr(sys.modules[old_package], old_module, redirect)<|MERGE_RESOLUTION|>--- conflicted
+++ resolved
@@ -10,9 +10,6 @@
 import sys
 import warnings
 from types import ModuleType
-<<<<<<< HEAD
-from typing import Optional
-=======
 from typing import List, Optional
 
 
@@ -34,7 +31,6 @@
         e.g. see how :func:`~lazy_export` and :func:`~deprecated_redirect`
         differ.
     """
->>>>>>> 37fc8a02
 
     def __init__(
         self,
