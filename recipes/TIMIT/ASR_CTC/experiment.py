--- conflicted
+++ resolved
@@ -48,12 +48,8 @@
         phns, phn_lens = phns.to(params.device), phn_lens.to(params.device)
         loss = params.compute_cost(pout, phns, [pout_lens, phn_lens])
 
-<<<<<<< HEAD
+        stats = {}
         if stage != "train":
-=======
-        stats = {}
-        if not train_mode:
->>>>>>> 1e460612
             ind2lab = params.train_loader.label_dict["phn"]["index2lab"]
             sequence = ctc_greedy_decode(pout, pout_lens, blank_id=-1)
             sequence = convert_index_to_lab(sequence, ind2lab)
