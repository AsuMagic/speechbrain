--- conflicted
+++ resolved
@@ -20,17 +20,9 @@
 class LMBrain(sb.core.Brain):
     def compute_forward(self, y, stage="train", init_params=False):
         ids, phns, phn_lens = y
-<<<<<<< HEAD
-        y_in = prepend_bos_token(phns, bos_index=params.bos_index)
-        logits = params.model(y_in, init_params=init_params)
-        pout = params.log_softmax(logits)
-=======
         y_in = prepend_bos_token(phns, bos_index=hyperparams.bos_index)
-        e_in = hyperparams.emb(y_in, init_params=init_params)
-        h_rnn = hyperparams.rnn(e_in, init_params=init_params)
-        logits = hyperparams.lin(h_rnn, init_params)
+        logits = hyperparams.model(y_in, init_params=init_params)
         pout = hyperparams.log_softmax(logits)
->>>>>>> 558d9064
         return pout
 
     def compute_objectives(self, predictions, targets, stage="train"):
@@ -81,13 +73,9 @@
 first_y = next(iter(train_set))
 
 lm_brain = LMBrain(
-<<<<<<< HEAD
-    modules=[params.model], optimizer=params.optimizer, first_inputs=first_y,
-=======
-    modules=[hyperparams.rnn, hyperparams.emb, hyperparams.lin],
+    modules=[hyperparams.model],
     optimizer=hyperparams.optimizer,
     first_inputs=first_y,
->>>>>>> 558d9064
 )
 
 lm_brain.fit(hyperparams.epoch_counter, train_set, valid_set)
